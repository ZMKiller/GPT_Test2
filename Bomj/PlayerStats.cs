--- conflicted
+++ resolved
@@ -189,10 +189,7 @@
 
         public void AddMood(float amount) => ChangeMood(amount);
 
-<<<<<<< HEAD
-=======
-
->>>>>>> 471007e3
+
         public void ChangeFatigue(float amount)
         {
             currentFatigue = Mathf.Clamp(currentFatigue + amount, 0f, maxFatigue);
@@ -201,10 +198,7 @@
 
         public void AddFatigue(float amount) => ChangeFatigue(amount);
 
-<<<<<<< HEAD
-=======
-
->>>>>>> 471007e3
+
         /// <summary>
         /// Изменить количество денег
         /// </summary>
