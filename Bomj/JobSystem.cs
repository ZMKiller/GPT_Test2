--- conflicted
+++ resolved
@@ -918,8 +918,5 @@
     /// Данные системы работы для сохранения
     /// </summary>
     [System.Serializable]
-<<<<<<< HEAD
-=======
-
->>>>>>> da03f905
+
 }