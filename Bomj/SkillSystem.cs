using System;
using System.Collections.Generic;
using UnityEngine;

namespace HomelessToMillionaire
{
    /// <summary>
    /// Система навыков персонажа
    /// </summary>
    public class SkillSystem : MonoBehaviour
    {
        [Header("Настройки навыков")]
        [SerializeField] private int maxSkillLevel = 100;
        [SerializeField] private int startingSkillPoints = 5;
        [SerializeField] private int skillPointsPerLevel = 2;

        [Header("Стоимость улучшения")]
        [SerializeField] private int baseSkillCost = 1;
        [SerializeField] private float skillCostMultiplier = 1.1f;

        [Header("Эффекты")]
        [SerializeField] private AudioClip skillUpSound;
        [SerializeField] private GameObject skillUpEffectPrefab;

        // Компоненты
        private PlayerStats playerStats;
        private AudioSource audioSource;

        // Навыки
        private Dictionary<SkillType, int> skills = new Dictionary<SkillType, int>();
        private Dictionary<SkillType, float> skillExperience = new();
        private int availableSkillPoints = 0;

        // Бонусы
        private Dictionary<SkillType, float> skillBonuses = new Dictionary<SkillType, float>();

        // Модификаторы навыков
        private Dictionary<SkillType, List<SkillModifier>> skillModifiers = new();

        // События
        public event Action<SkillType, int> OnSkillUpgraded;
        public event Action<int> OnSkillPointsChanged;
        public event Action<SkillType, float> OnSkillBonusChanged;
        public event Action<SkillType, int> OnSkillUpdated;

        #region Unity Methods

        private void Awake()
        {
            // Получение компонентов
            playerStats = GetComponent<PlayerStats>();
            audioSource = GetComponent<AudioSource>();

            if (audioSource == null)
                audioSource = gameObject.AddComponent<AudioSource>();

            // Инициализация навыков
            InitializeSkills();
        }

        private void Start()
        {
            // Проверка ссылок
            if (playerStats == null)
            {
                Debug.LogError("SkillSystem: PlayerStats не найден!");
                enabled = false;
                return;
            }

            // Подписка на события
            SubscribeToEvents();

            // Начальные очки навыков
            availableSkillPoints = startingSkillPoints;

            Debug.Log("SkillSystem инициализирован");
        }

        private void OnDestroy()
        {
            UnsubscribeFromEvents();
        }

        #endregion

        #region Initialization

        /// <summary>
        /// Инициализация навыков
        /// </summary>
        private void InitializeSkills()
        {
            foreach (SkillType skillType in Enum.GetValues(typeof(SkillType)))
            {
                skills[skillType] = 0;
                skillBonuses[skillType] = 0f;
            }
        }

        /// <summary>
        /// Подписка на события
        /// </summary>
        private void SubscribeToEvents()
        {
            GameEvents.OnLevelUp += OnLevelUp;
        }

        /// <summary>
        /// Отписка от событий
        /// </summary>
        private void UnsubscribeFromEvents()
        {
            GameEvents.OnLevelUp -= OnLevelUp;
        }

        #endregion

        #region Public Methods

        /// <summary>
        /// Получить уровень навыка
        /// </summary>
        public int GetSkillLevel(SkillType skillType)
        {
            return skills.ContainsKey(skillType) ? skills[skillType] : 0;
        }

        /// <summary>
        /// Получить бонус от навыка
        /// </summary>
        public float GetSkillBonus(SkillType skillType)
        {
            return skillBonuses.ContainsKey(skillType) ? skillBonuses[skillType] : 0f;
        }

        /// <summary>
        /// Получить все навыки
        /// </summary>
        public Dictionary<SkillType, int> GetAllSkills()
        {
            return new Dictionary<SkillType, int>(skills);
        }

        /// <summary>
        /// Получить доступные очки навыков
        /// </summary>
        public int GetAvailableSkillPoints()
        {
            return availableSkillPoints;
        }

        /// <summary>
        /// Добавить очки навыков
        /// </summary>
        public void AddSkillPoints(int amount)
        {
            if (amount <= 0) return;

            availableSkillPoints += amount;
            OnSkillPointsChanged?.Invoke(availableSkillPoints);

            Debug.Log($"Получено очков навыков: +{amount} (всего: {availableSkillPoints})");
        }

        /// <summary>
        /// Улучшить навык
        /// </summary>
        public bool UpgradeSkill(SkillType skillType)
        {
            int currentLevel = GetSkillLevel(skillType);
            int cost = GetSkillUpgradeCost(skillType);

            // Проверки
            if (currentLevel >= maxSkillLevel)
            {
                Debug.Log($"Навык {skillType} уже максимального уровня");
                return false;
            }

            if (availableSkillPoints < cost)
            {
                Debug.Log($"Недостаточно очков навыков для улучшения {skillType}");
                return false;
            }

            // Улучшение
            skills[skillType] = currentLevel + 1;
            availableSkillPoints -= cost;

            // Пересчет бонусов
            RecalculateSkillBonus(skillType);

            // Эффекты
            PlaySkillUpEffects();

            // События
            OnSkillUpgraded?.Invoke(skillType, skills[skillType]);
            OnSkillUpdated?.Invoke(skillType, skills[skillType]);
            OnSkillPointsChanged?.Invoke(availableSkillPoints);
            GameEvents.TriggerSkillUpgrade(new SkillUpgradeEventData
            {
                skillType = skillType,
                newLevel = skills[skillType],
                pointsSpent = cost
            });

            Debug.Log($"Навык {skillType} улучшен до уровня {skills[skillType]} (стоимость: {cost})");
            return true;
        }

        /// <summary>
        /// Добавить опыт навыку
        /// </summary>
        public void AddSkillExperience(SkillType skillType, float amount, string reason = "")
        {
            if (!skillExperience.ContainsKey(skillType))
                skillExperience[skillType] = 0f;
            skillExperience[skillType] += amount;
        }

        /// <summary>
        /// Добавить временный модификатор навыка
        /// </summary>
        public void AddSkillModifier(SkillModifier modifier)
        {
            if (!skillModifiers.ContainsKey(modifier.skillType))
                skillModifiers[modifier.skillType] = new List<SkillModifier>();
            skillModifiers[modifier.skillType].Add(modifier);
        }

        /// <summary>
        /// Получить стоимость улучшения навыка
        /// </summary>
        public int GetSkillUpgradeCost(SkillType skillType)
        {
            int currentLevel = GetSkillLevel(skillType);
            return Mathf.RoundToInt(baseSkillCost * Mathf.Pow(skillCostMultiplier, currentLevel));
        }

        /// <summary>
        /// Проверить возможность улучшения навыка
        /// </summary>
        public bool CanUpgradeSkill(SkillType skillType)
        {
            int currentLevel = GetSkillLevel(skillType);
            int cost = GetSkillUpgradeCost(skillType);

            return currentLevel < maxSkillLevel && availableSkillPoints >= cost;
        }

        /// <summary>
        /// Получить описание навыка
        /// </summary>
        public string GetSkillDescription(SkillType skillType)
        {
            switch (skillType)
            {
                case SkillType.Charisma:
                    return "Повышает заработок от взаимодействий с людьми и открывает социальные возможности";
                
                case SkillType.Education:
                    return "Открывает доступ к лучшим работам и образовательным программам";
                
                case SkillType.Fitness:
                    return "Улучшает здоровье, выносливость и снижает скорость деградации";
                
                case SkillType.Luck:
                    return "Увеличивает шанс положительных случайных событий и бонусов";
                
                case SkillType.Business:
                    return "Повышает доходы от бизнеса и открывает предпринимательские возможности";
                
                default:
                    return "Неизвестный навык";
            }
        }

        /// <summary>
        /// Получить название навыка
        /// </summary>
        public string GetSkillName(SkillType skillType)
        {
            switch (skillType)
            {
                case SkillType.Charisma: return "Харизма";
                case SkillType.Education: return "Образование";
                case SkillType.Fitness: return "Физическая форма";
                case SkillType.Luck: return "Удача";
                case SkillType.Business: return "Деловые навыки";
                default: return skillType.ToString();
            }
        }

        /// <summary>
        /// Применить бонус престижа
        /// </summary>
        public void ApplyPrestigeBonus(int prestigeLevel)
        {
            // Сохранить часть навыков (25% за каждый уровень престижа)
            float retentionRate = 0.25f * prestigeLevel;
            retentionRate = Mathf.Clamp01(retentionRate);

            var originalSkills = new Dictionary<SkillType, int>(skills);

            foreach (var skillType in originalSkills.Keys)
            {
                int originalLevel = originalSkills[skillType];
                int retainedLevel = Mathf.RoundToInt(originalLevel * retentionRate);
                skills[skillType] = retainedLevel;
                RecalculateSkillBonus(skillType);
            }

            // Добавить бонусные очки навыков за престиж
            int bonusPoints = prestigeLevel * 10;
            AddSkillPoints(bonusPoints);

            Debug.Log($"Применен бонус престижа: сохранено {retentionRate:P0} навыков, " +
                     $"получено {bonusPoints} бонусных очков");
        }

        #endregion

        #region Skill Bonus Calculation

        /// <summary>
        /// Пересчитать бонус навыка
        /// </summary>
        private void RecalculateSkillBonus(SkillType skillType)
        {
            int level = GetSkillLevel(skillType);
            float bonus = CalculateSkillBonus(skillType, level);
            
            skillBonuses[skillType] = bonus;
            OnSkillBonusChanged?.Invoke(skillType, bonus);

            // Применить бонус к соответствующим системам
            ApplySkillBonus(skillType, bonus);
        }

        /// <summary>
        /// Вычислить бонус навыка
        /// </summary>
        private float CalculateSkillBonus(SkillType skillType, int level)
        {
            switch (skillType)
            {
                case SkillType.Charisma:
                    // Бонус к заработку от людей: +2% за уровень
                    return level * 0.02f;
                
                case SkillType.Education:
                    // Бонус к опыту: +1% за уровень
                    return level * 0.01f;
                
                case SkillType.Fitness:
                    // Снижение деградации здоровья: -1% за уровень
                    return level * 0.01f;
                
                case SkillType.Luck:
                    // Бонус к случайным событиям: +0.5% за уровень
                    return level * 0.005f;
                
                case SkillType.Business:
                    // Бонус к доходам от работы: +1.5% за уровень
                    return level * 0.015f;
                
                default:
                    return 0f;
            }
        }

        /// <summary>
        /// Применить бонус навыка
        /// </summary>
        private void ApplySkillBonus(SkillType skillType, float bonus)
        {
            switch (skillType)
            {
                case SkillType.Fitness:
                    // Применить к системе деградации
                    var degradationManager = FindObjectOfType<StatsDegradationManager>();
                    if (degradationManager != null)
                    {
                        degradationManager.SetFitnessModifier(1f - bonus);
                    }
                    break;
                
                // Другие навыки применяются в соответствующих системах
                // при расчете заработка, опыта и т.д.
            }
        }

        /// <summary>
        /// Получить модификатор заработка от харизмы
        /// </summary>
        public float GetCharismaEarningsModifier()
        {
            return 1f + GetSkillBonus(SkillType.Charisma);
        }

        /// <summary>
        /// Получить модификатор опыта от образования
        /// </summary>
        public float GetEducationExperienceModifier()
        {
            return 1f + GetSkillBonus(SkillType.Education);
        }

        /// <summary>
        /// Получить модификатор удачи
        /// </summary>
        public float GetLuckModifier()
        {
            return GetSkillBonus(SkillType.Luck);
        }

        /// <summary>
        /// Получить модификатор бизнес доходов
        /// </summary>
        public float GetBusinessIncomeModifier()
        {
            return 1f + GetSkillBonus(SkillType.Business);
        }

        /// <summary>
        /// Проверить требования навыков
        /// </summary>
        public bool CheckSkillRequirements(Dictionary<SkillType, int> requirements)
        {
            if (requirements == null) return true;

            foreach (var requirement in requirements)
            {
                if (GetSkillLevel(requirement.Key) < requirement.Value)
                {
                    return false;
                }
            }

            return true;
        }

        #endregion

        #region Visual Effects

        /// <summary>
        /// Воспроизведение эффектов улучшения навыка
        /// </summary>
        private void PlaySkillUpEffects()
        {
            // Звуковой эффект
            if (skillUpSound != null && audioSource != null)
            {
                audioSource.PlayOneShot(skillUpSound);
            }
            
            // Визуальный эффект
            if (skillUpEffectPrefab != null)
            {
                GameObject effect = Instantiate(skillUpEffectPrefab, transform.position, Quaternion.identity);
                Destroy(effect, 2f);
            }
        }

        #endregion

        #region Event Handlers

        /// <summary>
        /// Обработчик повышения уровня
        /// </summary>
        private void OnLevelUp(LevelUpData data)
        {
            // Добавить очки навыков за повышение уровня
            AddSkillPoints(skillPointsPerLevel);
        }

        #endregion

        #region Save/Load

        /// <summary>
        /// Получить данные для сохранения
        /// </summary>
        public SkillSystemSaveData GetSaveData()
        {
            var skillsData = new Dictionary<string, int>();
            var levelData = new Dictionary<SkillType, int>();
            foreach (var skill in skills)
            {
                skillsData[skill.Key.ToString()] = skill.Value;
                levelData[skill.Key] = skill.Value;
            }

            return new SkillSystemSaveData
            {
                skills = skillsData,
                skillLevels = levelData,
                availableSkillPoints = this.availableSkillPoints
            };
        }

        /// <summary>
        /// Загрузить данные
        /// </summary>
        public void LoadData(SkillSystemSaveData data)
        {
            if (data != null)
            {
                if (data.skillLevels != null && data.skillLevels.Count > 0)
                {
                    foreach (var kvp in data.skillLevels)
                    {
                        skills[kvp.Key] = kvp.Value;
                        RecalculateSkillBonus(kvp.Key);
                    }
                }
                else if (data.skills != null)
                {
                    foreach (var skillData in data.skills)
                    {
                        if (Enum.TryParse<SkillType>(skillData.Key, out SkillType skillType))
                        {
                            skills[skillType] = skillData.Value;
                            RecalculateSkillBonus(skillType);
                        }
                    }
                }
                availableSkillPoints = data.availableSkillPoints;
            }

            OnSkillPointsChanged?.Invoke(availableSkillPoints);
        }

        #endregion

        #region Context Menu

        [ContextMenu("Добавить 10 очков навыков")]
        private void DebugAddSkillPoints()
        {
            AddSkillPoints(10);
        }

        [ContextMenu("Улучшить все навыки")]
        private void DebugUpgradeAllSkills()
        {
            foreach (SkillType skillType in Enum.GetValues(typeof(SkillType)))
            {
                if (CanUpgradeSkill(skillType))
                {
                    UpgradeSkill(skillType);
                }
            }
        }

        [ContextMenu("Показать информацию о навыках")]
        private void DebugShowSkillInfo()
        {
            Debug.Log($"Доступно очков навыков: {availableSkillPoints}");
            foreach (var skill in skills)
            {
                float bonus = GetSkillBonus(skill.Key);
                int cost = GetSkillUpgradeCost(skill.Key);
                Debug.Log($"{GetSkillName(skill.Key)}: {skill.Value}/{maxSkillLevel} " +
                         $"(Бонус: {bonus:P1}, Стоимость улучшения: {cost})");
            }
        }

        [ContextMenu("Сбросить навыки")]
        private void DebugResetSkills()
        {
            // Возврат очков
            foreach (var skill in skills)
            {
                for (int i = 1; i <= skill.Value; i++)
                {
                    int cost = Mathf.RoundToInt(baseSkillCost * Mathf.Pow(skillCostMultiplier, i - 1));
                    availableSkillPoints += cost;
                }
            }

            // Сброс навыков
            InitializeSkills();
            OnSkillPointsChanged?.Invoke(availableSkillPoints);

            Debug.Log("Навыки сброшены, очки возвращены");
        }

        #endregion
    }


    [Serializable]
    public class SkillModifier
    {
        public SkillType skillType;
        public float value;
        public ModifierOperation operation;
        public string source;
        public float duration;
        public float startTime;

<<<<<<< HEAD
=======


>>>>>>> b012a3ef
        public SkillModifier(SkillType skillType, float value, ModifierOperation operation, string source, float duration)
        {
            this.skillType = skillType;
            this.value = value;
            this.operation = operation;
            this.source = source;
            this.duration = duration;
            this.startTime = Time.time;
        }
    }
}<|MERGE_RESOLUTION|>--- conflicted
+++ resolved
@@ -603,11 +603,7 @@
         public float duration;
         public float startTime;
 
-<<<<<<< HEAD
-=======
-
-
->>>>>>> b012a3ef
+
         public SkillModifier(SkillType skillType, float value, ModifierOperation operation, string source, float duration)
         {
             this.skillType = skillType;
