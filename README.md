# GPT_Test2

This repository contains an example Roblox pet inventory system. The code lives in the `RobloxPetExample` folder.

<<<<<<< HEAD
By default, new players start with three pets already in their inventory.

=======

By default, new players start with three pets already in their inventory.


>>>>>>> bb138761
See `RobloxPetExample/README.md` for details on how to set up the scripts inside your game.<|MERGE_RESOLUTION|>--- conflicted
+++ resolved
@@ -2,13 +2,7 @@
 
 This repository contains an example Roblox pet inventory system. The code lives in the `RobloxPetExample` folder.
 
-<<<<<<< HEAD
-By default, new players start with three pets already in their inventory.
-
-=======
 
 By default, new players start with three pets already in their inventory.
 
-
->>>>>>> bb138761
 See `RobloxPetExample/README.md` for details on how to set up the scripts inside your game.