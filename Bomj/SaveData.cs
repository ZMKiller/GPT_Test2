--- conflicted
+++ resolved
@@ -657,11 +657,9 @@
         public DateTime currentCourseStartTime;
         public int coursesCompletedToday = 0;
         public DateTime lastCourseDate;
-<<<<<<< HEAD
+
         public List<CompletedCourseData> completedCourses = new List<CompletedCourseData>();
-=======
-        public List<EducationType> completedCourses = new List<EducationType>();
->>>>>>> aea1bbfc
+
         public List<DegreeData> obtainedDegrees = new List<DegreeData>();
         public List<string> earnedCertificates = new List<string>();
 
@@ -686,11 +684,9 @@
             currentCourseStartTime = DateTime.MinValue;
             coursesCompletedToday = 0;
             lastCourseDate = DateTime.MinValue;
-<<<<<<< HEAD
+
             completedCourses = new List<CompletedCourseData>();
-=======
-            completedCourses = new List<EducationType>();
->>>>>>> aea1bbfc
+
             obtainedDegrees = new List<DegreeData>();
             earnedCertificates = new List<string>();
         }
