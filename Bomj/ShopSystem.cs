using System;
using System.Collections.Generic;
using System.Linq;
using UnityEngine;

namespace HomelessToMillionaire
{
    /// <summary>
    /// Система магазина и покупок
    /// </summary>
    public class ShopSystem : MonoBehaviour
    {
        [Header("Настройки магазина")]
        [SerializeField] private bool enableShop = true;
        [SerializeField] private float priceInflationRate = 0.02f; // 2% в день
        [SerializeField] private int itemsPerCategory = 10;

        [Header("Звуки")]
        [SerializeField] private AudioClip purchaseSuccessSound;
        [SerializeField] private AudioClip purchaseFailSound;

        // Компоненты
        private PlayerStats playerStats;
        private MoneySystem moneySystem;
        private SkillSystem skillSystem;
        private AudioSource audioSource;

        private float timePriceMultiplier = 1f;

        // Товары
        private Dictionary<ShopCategory, List<ShopItem>> shopItems = new Dictionary<ShopCategory, List<ShopItem>>();
        private List<ShopItem> purchasedItems = new List<ShopItem>();

        // События
        public event Action<ShopItem> OnItemPurchased;
        public event Action<ShopCategory> OnCategoryUnlocked;
        public event Action<List<ShopItem>> OnShopUpdated;

        #region Unity Methods

        private void Awake()
        {
            // Получение компонентов
            playerStats = GetComponent<PlayerStats>();
            moneySystem = FindObjectOfType<MoneySystem>();
            skillSystem = GetComponent<SkillSystem>();
            audioSource = GetComponent<AudioSource>();

            if (audioSource == null)
                audioSource = gameObject.AddComponent<AudioSource>();

            // Инициализация магазина
            InitializeShop();
        }

        private void Start()
        {
            if (!enableShop)
            {
                enabled = false;
                return;
            }

            if (playerStats == null || moneySystem == null)
            {
                Debug.LogError("ShopSystem: Не найдены необходимые компоненты!");
                enabled = false;
                return;
            }

            // Подписка на события
            SubscribeToEvents();

            Debug.Log("ShopSystem инициализирован");
        }

        private void OnDestroy()
        {
            UnsubscribeFromEvents();
        }

        #endregion

        #region Initialization

        /// <summary>
        /// Инициализация магазина
        /// </summary>
        private void InitializeShop()
        {
            // Инициализация категорий
            foreach (ShopCategory category in Enum.GetValues(typeof(ShopCategory)))
            {
                shopItems[category] = new List<ShopItem>();
            }

            // Создание товаров
            CreateShopItems();
        }

        /// <summary>
        /// Создание товаров в магазине
        /// </summary>
        private void CreateShopItems()
        {
            CreateFoodItems();
            CreateClothingItems();
            CreateHousingItems();
            CreateTransportItems();
            CreateEducationItems();
            CreateEntertainmentItems();
        }

        /// <summary>
        /// Создание товаров категории "Еда"
        /// </summary>
        private void CreateFoodItems()
        {
            var foodItems = new List<ShopItem>
            {
                new ShopItem("Хлеб", ShopCategory.Food, ItemQuality.Poor, 5, 1, 
                    "Простой хлеб для утоления голода", new Dictionary<StatType, float> { { StatType.Hunger, -10 } }),
                
                new ShopItem("Быстрая еда", ShopCategory.Food, ItemQuality.Common, 25, 1,
                    "Быстрая и сытная еда", new Dictionary<StatType, float> { { StatType.Hunger, -25 } }),
                
                new ShopItem("Домашняя еда", ShopCategory.Food, ItemQuality.Good, 50, 3,
                    "Полезная домашняя еда", new Dictionary<StatType, float> { { StatType.Hunger, -40 }, { StatType.Health, 5 } }),
                
                new ShopItem("Ресторанная еда", ShopCategory.Food, ItemQuality.Premium, 150, 5,
                    "Изысканная еда из ресторана", new Dictionary<StatType, float> { { StatType.Hunger, -50 }, { StatType.Health, 10 }, { StatType.Mood, 10 } }),
                
                new ShopItem("Деликатесы", ShopCategory.Food, ItemQuality.Luxury, 500, 10,
                    "Эксклюзивные деликатесы", new Dictionary<StatType, float> { { StatType.Hunger, -60 }, { StatType.Health, 15 }, { StatType.Mood, 20 } })
            };

            shopItems[ShopCategory.Food].AddRange(foodItems);
        }

        /// <summary>
        /// Создание товаров категории "Одежда"
        /// </summary>
        private void CreateClothingItems()
        {
            var clothingItems = new List<ShopItem>
            {
                new ShopItem("Подержанная одежда", ShopCategory.Clothing, ItemQuality.Poor, 20, 5,
                    "Дешевая подержанная одежда", new Dictionary<StatType, float> { { StatType.Mood, 5 } }),
                
                new ShopItem("Обычная одежда", ShopCategory.Clothing, ItemQuality.Common, 100, 5,
                    "Простая но чистая одежда", new Dictionary<StatType, float> { { StatType.Mood, 15 } }),
                
                new ShopItem("Модная одежда", ShopCategory.Clothing, ItemQuality.Good, 300, 10,
                    "Стильная современная одежда", new Dictionary<StatType, float> { { StatType.Mood, 25 } },
                    permanentEffects: new Dictionary<string, float> { { "CharismaBonus", 0.1f } }),
                
                new ShopItem("Брендовая одежда", ShopCategory.Clothing, ItemQuality.Premium, 1000, 15,
                    "Дорогая брендовая одежда", new Dictionary<StatType, float> { { StatType.Mood, 40 } },
                    permanentEffects: new Dictionary<string, float> { { "CharismaBonus", 0.2f } }),
                
                new ShopItem("Дизайнерский костюм", ShopCategory.Clothing, ItemQuality.Luxury, 5000, 25,
                    "Эксклюзивный дизайнерский костюм", new Dictionary<StatType, float> { { StatType.Mood, 60 } },
                    permanentEffects: new Dictionary<string, float> { { "CharismaBonus", 0.35f }, { "BusinessBonus", 0.15f } })
            };

            shopItems[ShopCategory.Clothing].AddRange(clothingItems);
        }

        /// <summary>
        /// Создание товаров категории "Жилье"
        /// </summary>
        private void CreateHousingItems()
        {
            var housingItems = new List<ShopItem>
            {
                new ShopItem("Койка в общежитии", ShopCategory.Housing, ItemQuality.Poor, 100, 20,
                    "Простая койка в общем помещении", new Dictionary<StatType, float>(),
                    permanentEffects: new Dictionary<string, float> { { "HealthRegen", 0.5f } }),
                
                new ShopItem("Комната в коммуналке", ShopCategory.Housing, ItemQuality.Common, 500, 20,
                    "Собственная комната в коммунальной квартире", new Dictionary<StatType, float>(),
                    permanentEffects: new Dictionary<string, float> { { "HealthRegen", 1f }, { "MoodRegen", 0.5f } }),
                
                new ShopItem("Однокомнатная квартира", ShopCategory.Housing, ItemQuality.Good, 2000, 25,
                    "Собственная однокомнатная квартира", new Dictionary<StatType, float>(),
                    permanentEffects: new Dictionary<string, float> { { "HealthRegen", 2f }, { "MoodRegen", 1f } }),
                
                new ShopItem("Двухкомнатная квартира", ShopCategory.Housing, ItemQuality.Premium, 10000, 30,
                    "Просторная двухкомнатная квартира", new Dictionary<StatType, float>(),
                    permanentEffects: new Dictionary<string, float> { { "HealthRegen", 3f }, { "MoodRegen", 2f } }),
                
                new ShopItem("Элитная квартира", ShopCategory.Housing, ItemQuality.Luxury, 50000, 40,
                    "Роскошная квартира в элитном районе", new Dictionary<StatType, float>(),
                    permanentEffects: new Dictionary<string, float> { { "HealthRegen", 5f }, { "MoodRegen", 3f }, { "CharismaBonus", 0.25f } })
            };

            shopItems[ShopCategory.Housing].AddRange(housingItems);
        }

        /// <summary>
        /// Создание товаров категории "Транспорт"
        /// </summary>
        private void CreateTransportItems()
        {
            var transportItems = new List<ShopItem>
            {
                new ShopItem("Велосипед", ShopCategory.Transport, ItemQuality.Common, 200, 25,
                    "Простой велосипед для передвижения", new Dictionary<StatType, float>(),
                    permanentEffects: new Dictionary<string, float> { { "MobilityBonus", 0.1f } }),
                
                new ShopItem("Мотоцикл", ShopCategory.Transport, ItemQuality.Good, 2000, 25,
                    "Быстрый мотоцикл", new Dictionary<StatType, float>(),
                    permanentEffects: new Dictionary<string, float> { { "MobilityBonus", 0.25f } }),
                
                new ShopItem("Подержанный автомобиль", ShopCategory.Transport, ItemQuality.Good, 8000, 30,
                    "Старый но надежный автомобиль", new Dictionary<StatType, float>(),
                    permanentEffects: new Dictionary<string, float> { { "MobilityBonus", 0.4f }, { "CharismaBonus", 0.1f } }),
                
                new ShopItem("Новый автомобиль", ShopCategory.Transport, ItemQuality.Premium, 25000, 35,
                    "Современный автомобиль", new Dictionary<StatType, float>(),
                    permanentEffects: new Dictionary<string, float> { { "MobilityBonus", 0.6f }, { "CharismaBonus", 0.2f } }),
                
                new ShopItem("Люксовый автомобиль", ShopCategory.Transport, ItemQuality.Luxury, 100000, 45,
                    "Роскошный премиум автомобиль", new Dictionary<StatType, float>(),
                    permanentEffects: new Dictionary<string, float> { { "MobilityBonus", 0.8f }, { "CharismaBonus", 0.4f }, { "BusinessBonus", 0.2f } })
            };

            shopItems[ShopCategory.Transport].AddRange(transportItems);
        }

        /// <summary>
        /// Создание товаров категории "Образование"
        /// </summary>
        private void CreateEducationItems()
        {
            var educationItems = new List<ShopItem>
            {
                new ShopItem("Книги по саморазвитию", ShopCategory.Education, ItemQuality.Common, 50, 1,
                    "Полезные книги для самообразования", new Dictionary<StatType, float>(),
                    permanentEffects: new Dictionary<string, float> { { "EducationBonus", 0.05f } }),
                
                new ShopItem("Онлайн курсы", ShopCategory.Education, ItemQuality.Good, 200, 5,
                    "Профессиональные онлайн курсы", new Dictionary<StatType, float>(),
                    permanentEffects: new Dictionary<string, float> { { "EducationBonus", 0.15f } }),
                
                new ShopItem("Языковые курсы", ShopCategory.Education, ItemQuality.Good, 500, 10,
                    "Изучение иностранного языка", new Dictionary<StatType, float>(),
                    permanentEffects: new Dictionary<string, float> { { "EducationBonus", 0.2f }, { "CharismaBonus", 0.1f } }),
                
                new ShopItem("Профессиональные курсы", ShopCategory.Education, ItemQuality.Premium, 2000, 15,
                    "Курсы повышения квалификации", new Dictionary<StatType, float>(),
                    permanentEffects: new Dictionary<string, float> { { "EducationBonus", 0.3f }, { "BusinessBonus", 0.1f } }),
                
                new ShopItem("MBA программа", ShopCategory.Education, ItemQuality.Luxury, 20000, 35,
                    "Престижная MBA программа", new Dictionary<StatType, float>(),
                    permanentEffects: new Dictionary<string, float> { { "EducationBonus", 0.5f }, { "BusinessBonus", 0.3f }, { "CharismaBonus", 0.2f } })
            };

            shopItems[ShopCategory.Education].AddRange(educationItems);
        }

        /// <summary>
        /// Создание товаров категории "Развлечения"
        /// </summary>
        private void CreateEntertainmentItems()
        {
            var entertainmentItems = new List<ShopItem>
            {
                new ShopItem("Билет в кино", ShopCategory.Entertainment, ItemQuality.Common, 15, 1,
                    "Поход в кинотеатр", new Dictionary<StatType, float> { { StatType.Mood, 15 } }),
                
                new ShopItem("Концерт", ShopCategory.Entertainment, ItemQuality.Good, 100, 5,
                    "Билет на музыкальный концерт", new Dictionary<StatType, float> { { StatType.Mood, 30 } }),
                
                new ShopItem("Спортзал (месяц)", ShopCategory.Entertainment, ItemQuality.Good, 50, 10,
                    "Месячный абонемент в спортзал", new Dictionary<StatType, float> { { StatType.Health, 20 } },
                    permanentEffects: new Dictionary<string, float> { { "FitnessBonus", 0.1f } }),
                
                new ShopItem("Отпуск", ShopCategory.Entertainment, ItemQuality.Premium, 1000, 15,
                    "Недельный отпуск", new Dictionary<StatType, float> { { StatType.Health, 40 }, { StatType.Mood, 50 } }),
                
                new ShopItem("Круиз", ShopCategory.Entertainment, ItemQuality.Luxury, 10000, 25,
                    "Роскошный морской круиз", new Dictionary<StatType, float> { { StatType.Health, 60 }, { StatType.Mood, 80 } },
                    permanentEffects: new Dictionary<string, float> { { "CharismaBonus", 0.15f } })
            };

            shopItems[ShopCategory.Entertainment].AddRange(entertainmentItems);
        }

        /// <summary>
        /// Подписка на события
        /// </summary>
        private void SubscribeToEvents()
        {
            GameEvents.OnLevelUp += OnLevelUp;
        }

        /// <summary>
        /// Отписка от событий
        /// </summary>
        private void UnsubscribeFromEvents()
        {
            GameEvents.OnLevelUp -= OnLevelUp;
        }

        #endregion

        #region Public Methods

        /// <summary>
        /// Получить товары категории
        /// </summary>
        public List<ShopItem> GetCategoryItems(ShopCategory category)
        {
            if (!shopItems.ContainsKey(category))
                return new List<ShopItem>();

            // Фильтровать по доступности
            return shopItems[category].Where(item => IsItemAvailable(item)).ToList();
        }

        /// <summary>
        /// Получить все доступные категории
        /// </summary>
        public List<ShopCategory> GetAvailableCategories()
        {
            var availableCategories = new List<ShopCategory>();
            
            foreach (ShopCategory category in Enum.GetValues(typeof(ShopCategory)))
            {
                if (IsCategoryUnlocked(category))
                {
                    availableCategories.Add(category);
                }
            }

            return availableCategories;
        }

        /// <summary>
        /// Проверить разблокировку категории
        /// </summary>
        public bool IsCategoryUnlocked(ShopCategory category)
        {
            int playerLevel = playerStats?.Level ?? 1;

            switch (category)
            {
                case ShopCategory.Food:
                    return true; // Всегда доступна
                
                case ShopCategory.Clothing:
                    return playerLevel >= 5;
                
                case ShopCategory.Housing:
                    return playerLevel >= 20;
                
                case ShopCategory.Transport:
                    return playerLevel >= 25;
                
                case ShopCategory.Education:
                    return playerLevel >= 15;
                
                case ShopCategory.Entertainment:
                    return playerLevel >= 10;
                
                default:
                    return false;
            }
        }

        /// <summary>
        /// Проверить доступность товара
        /// </summary>
        public bool IsItemAvailable(ShopItem item)
        {
            if (!IsCategoryUnlocked(item.category))
                return false;

            int playerLevel = playerStats?.Level ?? 1;
            return playerLevel >= item.levelRequirement;
        }

        /// <summary>
        /// Купить товар
        /// </summary>
        public bool PurchaseItem(ShopItem item, int quantity = 1)
        {
            if (!IsItemAvailable(item))
            {
                Debug.Log($"Товар {item.name} недоступен");
                PlayPurchaseFailSound();
                return false;
            }

            double totalCost = item.price * quantity * timePriceMultiplier;
            
            if (!moneySystem.CanAfford(totalCost))
            {
                Debug.Log($"Недостаточно денег для покупки {item.name}");
                PlayPurchaseFailSound();
                GameEvents.TriggerNotification("Недостаточно денег", NotificationType.Warning);
                return false;
            }

            // Проверка навыков (если есть требования)
            if (item.skillRequirements != null && skillSystem != null)
            {
                if (!skillSystem.CheckSkillRequirements(item.skillRequirements))
                {
                    Debug.Log($"Недостаточно навыков для покупки {item.name}");
                    PlayPurchaseFailSound();
                    GameEvents.TriggerNotification("Недостаточно навыков", NotificationType.Warning);
                    return false;
                }
            }

            // Покупка
            if (moneySystem.SpendMoney(totalCost, $"Purchase: {item.name} x{quantity}"))
            {
                // Применение эффектов
                ApplyItemEffects(item, quantity);
                
                // Добавление в купленные товары
                for (int i = 0; i < quantity; i++)
                {
                    purchasedItems.Add(item);
                }

                // Эффекты и события
                PlayPurchaseSuccessSound();
                OnItemPurchased?.Invoke(item);
                
                GameEvents.TriggerItemPurchased(new ShopEventData
                {
                    category = item.category,
                    itemName = item.name,
                    totalCost = totalCost,
                    quality = item.quality
                });

                GameEvents.TriggerNotification(
                    $"Куплено: {item.name} x{quantity}",
                    NotificationType.Success
                );

                Debug.Log($"Куплено: {item.name} x{quantity} за {GameUtils.FormatMoney(totalCost)}");
                return true;
            }

            return false;
        }

        /// <summary>
        /// Получить купленные товары
        /// </summary>
        public List<ShopItem> GetPurchasedItems()
        {
            return new List<ShopItem>(purchasedItems);
        }

        /// <summary>
        /// Получить купленные товары по категории
        /// </summary>
        public List<ShopItem> GetPurchasedItems(ShopCategory category)
        {
            return purchasedItems.Where(item => item.category == category).ToList();
        }

        /// <summary>
        /// Проверить, куплен ли товар
        /// </summary>
        public bool IsItemPurchased(ShopItem item)
        {
            return purchasedItems.Any(purchasedItem => 
                purchasedItem.name == item.name && 
                purchasedItem.category == item.category);
        }

        /// <summary>
        /// Получить товар по ID
        /// </summary>
        /// <param name="itemId">Уникальный идентификатор товара</param>
        /// <returns>Товар или null, если не найден</returns>
        public ShopItem GetItemById(string itemId)
        {
            foreach (var category in shopItems.Values)
            {
                var item = category.FirstOrDefault(i => i.id == itemId);
                if (item != null)
                    return item;
            }
            return null;
        }

        /// <summary>
        /// Получить название категории
        /// </summary>
        public string GetCategoryName(ShopCategory category)
        {
            switch (category)
            {
                case ShopCategory.Food: return "Еда";
                case ShopCategory.Clothing: return "Одежда";
                case ShopCategory.Housing: return "Жилье";
                case ShopCategory.Transport: return "Транспорт";
                case ShopCategory.Education: return "Образование";
                case ShopCategory.Entertainment: return "Развлечения";
                default: return category.ToString();
            }
        }

        #endregion

        #region Item Effects

        /// <summary>
        /// Применить эффекты товара
        /// </summary>
        private void ApplyItemEffects(ShopItem item, int quantity)
        {
            // Временные эффекты на характеристики
            if (item.statEffects != null)
            {
                foreach (var effect in item.statEffects)
                {
                    float totalEffect = effect.Value * quantity;
                    ApplyStatEffect(effect.Key, totalEffect);
                }
            }

            // Постоянные эффекты
            if (item.permanentEffects != null)
            {
                foreach (var effect in item.permanentEffects)
                {
                    ApplyPermanentEffect(effect.Key, effect.Value);
                }
            }
        }

        /// <summary>
        /// Применить эффект на характеристику
        /// </summary>
        private void ApplyStatEffect(StatType statType, float value)
        {
            switch (statType)
            {
                case StatType.Health:
                    playerStats.AddHealth(value);
                    break;
                
                case StatType.Hunger:
                    playerStats.AddHunger(value);
                    break;
                
                case StatType.Mood:
                    playerStats.AddMood(value);
                    break;
                
                case StatType.Money:
                    if (value > 0)
                        moneySystem.AddMoney(value, "Item Effect");
                    else
                        moneySystem.SpendMoney(-value, "Item Effect");
                    break;
            }
        }

        /// <summary>
        /// Применить постоянный эффект
        /// </summary>
        private void ApplyPermanentEffect(string effectType, float value)
        {
            // Здесь можно добавить постоянные эффекты
            // Например, через PlayerModifiers или подобную систему
            Debug.Log($"Применен постоянный эффект: {effectType} +{value:P1}");
        }

        #endregion

        #region Audio

        /// <summary>
        /// Воспроизвести звук успешной покупки
        /// </summary>
        private void PlayPurchaseSuccessSound()
        {
            if (purchaseSuccessSound != null && audioSource != null)
            {
                audioSource.PlayOneShot(purchaseSuccessSound);
            }
        }

        /// <summary>
        /// Воспроизвести звук неудачной покупки
        /// </summary>
        private void PlayPurchaseFailSound()
        {
            if (purchaseFailSound != null && audioSource != null)
            {
                audioSource.PlayOneShot(purchaseFailSound);
            }
        }

        #endregion

        #region Event Handlers

        /// <summary>
        /// Обработчик повышения уровня
        /// </summary>
        private void OnLevelUp(LevelUpData data)
        {
            // Проверить разблокировку новых категорий
            foreach (ShopCategory category in Enum.GetValues(typeof(ShopCategory)))
            {
                if (IsCategoryUnlocked(category) && data.oldLevel < GetCategoryUnlockLevel(category))
                {
                    OnCategoryUnlocked?.Invoke(category);
                    GameEvents.TriggerNotification(
                        $"Разблокирована категория: {GetCategoryName(category)}",
                        NotificationType.Achievement
                    );
                }
            }
        }

        /// <summary>
        /// Получить уровень разблокировки категории
        /// </summary>
        private int GetCategoryUnlockLevel(ShopCategory category)
        {
            switch (category)
            {
                case ShopCategory.Food: return 1;
                case ShopCategory.Clothing: return 5;
                case ShopCategory.Entertainment: return 10;
                case ShopCategory.Education: return 15;
                case ShopCategory.Housing: return 20;
                case ShopCategory.Transport: return 25;
                default: return 1;
            }
        }

        #endregion

        #region Save/Load

        /// <summary>
        /// Получить данные для сохранения
        /// </summary>
        public ShopSystemSaveData GetSaveData()
        {
            var purchasedItemsData = new List<PurchasedItemData>();
            
            foreach (var item in purchasedItems)
            {
                purchasedItemsData.Add(new PurchasedItemData
                {
                    name = item.name,
                    category = item.category.ToString(),
                    purchaseTime = DateTime.Now.ToBinary()
                });
            }

            return new ShopSystemSaveData
            {
                purchasedItems = purchasedItemsData
            };
        }

        /// <summary>
        /// Загрузить данные
        /// </summary>
        public void LoadData(ShopSystemSaveData data)
        {
            if (data?.purchasedItems != null)
            {
                purchasedItems.Clear();
                
                foreach (var itemData in data.purchasedItems)
                {
                    if (Enum.TryParse<ShopCategory>(itemData.category, out ShopCategory category))
                    {
                        var item = shopItems[category].FirstOrDefault(i => i.name == itemData.name);
                        if (item != null)
                        {
                            purchasedItems.Add(item);
                            
                            // Повторно применить постоянные эффекты
                            if (item.permanentEffects != null)
                            {
                                foreach (var effect in item.permanentEffects)
                                {
                                    ApplyPermanentEffect(effect.Key, effect.Value);
                                }
                            }
                        }
                    }
                }
            }
        }

        #endregion

        #region Context Menu

        [ContextMenu("Показать все товары")]
        private void DebugShowAllItems()
        {
            foreach (var category in shopItems)
            {
                Debug.Log($"=== {GetCategoryName(category.Key)} ===");
                foreach (var item in category.Value)
                {
                    Debug.Log($"{item.name} - {GameUtils.FormatMoney(item.price)} " +
                             $"(Уровень: {item.levelRequirement}, Качество: {item.quality})");
                }
            }
        }

        [ContextMenu("Купить случайный товар")]
        private void DebugBuyRandomItem()
        {
            var availableCategories = GetAvailableCategories();
            if (availableCategories.Count > 0)
            {
                var randomCategory = availableCategories[UnityEngine.Random.Range(0, availableCategories.Count)];
                var categoryItems = GetCategoryItems(randomCategory);
                if (categoryItems.Count > 0)
                {
                    var randomItem = categoryItems[UnityEngine.Random.Range(0, categoryItems.Count)];
                    PurchaseItem(randomItem);
                }
            }
        }

        /// <summary>
        /// Задать множитель цен на основе времени суток
        /// </summary>
        public void SetTimeBasedPriceMultiplier(float multiplier)
        {
            timePriceMultiplier = Mathf.Max(0.1f, multiplier);
        }

<<<<<<< HEAD
=======

>>>>>>> aea1bbfc
        // --- Legacy helpers for older scripts ---
        public IEnumerable<ShopItem> GetAvailableItemsByCategory(ShopCategory category)
        {
            return GetItemsByCategory(category);
        }

        public bool CanBuyItem(string itemId)
        {
            var item = GetItemById(itemId);
            return item != null && moneySystem.CanAfford(item.price * timePriceMultiplier);
        }

        public bool BuyItem(ShopItem item)
        {
            return PurchaseItem(item);
        }

<<<<<<< HEAD
=======

>>>>>>> aea1bbfc
        #endregion
    }

    /// <summary>
    /// Товар в магазине
    /// </summary>
    [System.Serializable]
    public class ShopItem
    {
        public string id;           // Уникальный идентификатор
        public string name;
        public ShopCategory category;
        public ItemQuality quality;
        public double price;
        public int levelRequirement;
        public string description;
        
        // Эффекты
        public Dictionary<StatType, float> statEffects;
        public Dictionary<string, float> permanentEffects;
        public Dictionary<SkillType, int> skillRequirements;
        
        // Метаданные
        public bool isConsumable = true;
        public int maxStack = 1;

        public ShopItem(string id, string name, ShopCategory category, ItemQuality quality, double price,
                       int levelRequirement, string description, Dictionary<StatType, float> statEffects = null,
                       Dictionary<string, float> permanentEffects = null,
                       Dictionary<SkillType, int> skillRequirements = null,
                       bool isConsumable = true, int maxStack = 1)
        {
            this.id = id;
            this.name = name;
            this.category = category;
            this.quality = quality;
            this.price = price;
            this.levelRequirement = levelRequirement;
            this.description = description;
            this.statEffects = statEffects ?? new Dictionary<StatType, float>();
            this.permanentEffects = permanentEffects ?? new Dictionary<string, float>();
            this.skillRequirements = skillRequirements;
            this.isConsumable = isConsumable;
            this.maxStack = maxStack;
        }

<<<<<<< HEAD
        public ShopItem(string name, ShopCategory category, ItemQuality quality, double price,
                       int levelRequirement, string description, Dictionary<StatType, float> statEffects = null,
                       Dictionary<string, float> permanentEffects = null,
                       bool isConsumable = true, int maxStack = 1)
            : this(Guid.NewGuid().ToString(), name, category, quality, price, levelRequirement,
                   description, statEffects, permanentEffects, null, isConsumable, maxStack)
        {
        }
    }

 }
=======

        public ShopItem(string name, ShopCategory category, ItemQuality quality, double price,
                       int levelRequirement, string description, Dictionary<StatType, float> statEffects = null,
                       Dictionary<string, float> permanentEffects = null,
                       bool isConsumable = true, int maxStack = 1)
            : this(Guid.NewGuid().ToString(), name, category, quality, price, levelRequirement,
                   description, statEffects, permanentEffects, null, isConsumable, maxStack)
        {
        }
    }

 }
>>>>>>> aea1bbfc
<|MERGE_RESOLUTION|>--- conflicted
+++ resolved
@@ -744,10 +744,6 @@
             timePriceMultiplier = Mathf.Max(0.1f, multiplier);
         }
 
-<<<<<<< HEAD
-=======
-
->>>>>>> aea1bbfc
         // --- Legacy helpers for older scripts ---
         public IEnumerable<ShopItem> GetAvailableItemsByCategory(ShopCategory category)
         {
@@ -765,10 +761,6 @@
             return PurchaseItem(item);
         }
 
-<<<<<<< HEAD
-=======
-
->>>>>>> aea1bbfc
         #endregion
     }
 
@@ -815,7 +807,6 @@
             this.maxStack = maxStack;
         }
 
-<<<<<<< HEAD
         public ShopItem(string name, ShopCategory category, ItemQuality quality, double price,
                        int levelRequirement, string description, Dictionary<StatType, float> statEffects = null,
                        Dictionary<string, float> permanentEffects = null,
@@ -826,18 +817,4 @@
         }
     }
 
- }
-=======
-
-        public ShopItem(string name, ShopCategory category, ItemQuality quality, double price,
-                       int levelRequirement, string description, Dictionary<StatType, float> statEffects = null,
-                       Dictionary<string, float> permanentEffects = null,
-                       bool isConsumable = true, int maxStack = 1)
-            : this(Guid.NewGuid().ToString(), name, category, quality, price, levelRequirement,
-                   description, statEffects, permanentEffects, null, isConsumable, maxStack)
-        {
-        }
-    }
-
- }
->>>>>>> aea1bbfc
+ }