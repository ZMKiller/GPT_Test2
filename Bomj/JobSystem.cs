--- conflicted
+++ resolved
@@ -912,9 +912,4 @@
         public bool wasSuccessful;
         public string failureReason;
     }
-
-<<<<<<< HEAD
-=======
-
->>>>>>> de2e4f6a
 }