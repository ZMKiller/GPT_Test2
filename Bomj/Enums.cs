--- conflicted
+++ resolved
@@ -147,12 +147,9 @@
         Danger,         // Опасность
         Achievement,    // Достижение
         Money,          // Изменение денег
-<<<<<<< HEAD
         Critical,       // Критическое уведомление
         Important       // Важное уведомление
-=======
-        Critical        // Критическое уведомление
->>>>>>> de2e4f6a
+
     }
 
     /// <summary>
