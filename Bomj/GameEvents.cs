--- conflicted
+++ resolved
@@ -96,10 +96,7 @@
         public double moneyGained;
         // for backwards compatibility
         public double moneyBonus => moneyGained;
-<<<<<<< HEAD
-=======
-
->>>>>>> c77e66fb
+
         public List<string> unlockedFeatures; // Разблокированные функции
 
         public LevelUpData() { }
