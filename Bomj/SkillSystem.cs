using System;
using System.Collections.Generic;
using UnityEngine;

namespace HomelessToMillionaire
{
    /// <summary>
    /// Система навыков персонажа
    /// </summary>
    public class SkillSystem : MonoBehaviour
    {
        [Header("Настройки навыков")]
        [SerializeField] private int maxSkillLevel = 100;
        [SerializeField] private int startingSkillPoints = 5;
        [SerializeField] private int skillPointsPerLevel = 2;

        [Header("Стоимость улучшения")]
        [SerializeField] private int baseSkillCost = 1;
        [SerializeField] private float skillCostMultiplier = 1.1f;

        [Header("Эффекты")]
        [SerializeField] private AudioClip skillUpSound;
        [SerializeField] private GameObject skillUpEffectPrefab;

        // Компоненты
        private PlayerStats playerStats;
        private AudioSource audioSource;

        // Навыки
        private Dictionary<SkillType, int> skills = new Dictionary<SkillType, int>();
        private Dictionary<SkillType, float> skillExperience = new();
        private int availableSkillPoints = 0;

        // Бонусы
        private Dictionary<SkillType, float> skillBonuses = new Dictionary<SkillType, float>();

        // Модификаторы навыков
        private Dictionary<SkillType, List<SkillModifier>> skillModifiers = new();

        // События
        public event Action<SkillType, int> OnSkillUpgraded;
        public event Action<int> OnSkillPointsChanged;
        public event Action<SkillType, float> OnSkillBonusChanged;
        public event Action<SkillType, int> OnSkillUpdated;

        #region Unity Methods

        private void Awake()
        {
            // Получение компонентов
            playerStats = GetComponent<PlayerStats>();
            audioSource = GetComponent<AudioSource>();

            if (audioSource == null)
                audioSource = gameObject.AddComponent<AudioSource>();

            // Инициализация навыков
            InitializeSkills();
        }

        private void Start()
        {
            // Проверка ссылок
            if (playerStats == null)
            {
                Debug.LogError("SkillSystem: PlayerStats не найден!");
                enabled = false;
                return;
            }

            // Подписка на события
            SubscribeToEvents();

            // Начальные очки навыков
            availableSkillPoints = startingSkillPoints;

            Debug.Log("SkillSystem инициализирован");
        }

        private void OnDestroy()
        {
            UnsubscribeFromEvents();
        }

        #endregion

        #region Initialization

        /// <summary>
        /// Инициализация навыков
        /// </summary>
        private void InitializeSkills()
        {
            foreach (SkillType skillType in Enum.GetValues(typeof(SkillType)))
            {
                skills[skillType] = 0;
                skillBonuses[skillType] = 0f;
            }
        }

        /// <summary>
        /// Подписка на события
        /// </summary>
        private void SubscribeToEvents()
        {
            GameEvents.OnLevelUp += OnLevelUp;
        }

        /// <summary>
        /// Отписка от событий
        /// </summary>
        private void UnsubscribeFromEvents()
        {
            GameEvents.OnLevelUp -= OnLevelUp;
        }

        #endregion

        #region Public Methods

        /// <summary>
        /// Получить уровень навыка
        /// </summary>
        public int GetSkillLevel(SkillType skillType)
        {
            return skills.ContainsKey(skillType) ? skills[skillType] : 0;
        }

        /// <summary>
        /// Получить бонус от навыка
        /// </summary>
        public float GetSkillBonus(SkillType skillType)
        {
            return skillBonuses.ContainsKey(skillType) ? skillBonuses[skillType] : 0f;
        }

        /// <summary>
        /// Получить все навыки
        /// </summary>
        public Dictionary<SkillType, int> GetAllSkills()
        {
            return new Dictionary<SkillType, int>(skills);
        }

        /// <summary>
        /// Получить доступные очки навыков
        /// </summary>
        public int GetAvailableSkillPoints()
        {
            return availableSkillPoints;
        }

        /// <summary>
        /// Добавить очки навыков
        /// </summary>
        public void AddSkillPoints(int amount)
        {
            if (amount <= 0) return;

            availableSkillPoints += amount;
            OnSkillPointsChanged?.Invoke(availableSkillPoints);

            Debug.Log($"Получено очков навыков: +{amount} (всего: {availableSkillPoints})");
        }

        /// <summary>
        /// Улучшить навык
        /// </summary>
        public bool UpgradeSkill(SkillType skillType)
        {
            int currentLevel = GetSkillLevel(skillType);
            int cost = GetSkillUpgradeCost(skillType);

            // Проверки
            if (currentLevel >= maxSkillLevel)
            {
                Debug.Log($"Навык {skillType} уже максимального уровня");
                return false;
            }

            if (availableSkillPoints < cost)
            {
                Debug.Log($"Недостаточно очков навыков для улучшения {skillType}");
                return false;
            }

            // Улучшение
            skills[skillType] = currentLevel + 1;
            availableSkillPoints -= cost;

            // Пересчет бонусов
            RecalculateSkillBonus(skillType);

            // Эффекты
            PlaySkillUpEffects();

            // События
            OnSkillUpgraded?.Invoke(skillType, skills[skillType]);
            OnSkillUpdated?.Invoke(skillType, skills[skillType]);
            OnSkillPointsChanged?.Invoke(availableSkillPoints);
            GameEvents.TriggerSkillUpgrade(new SkillUpgradeEventData
            {
                skillType = skillType,
                newLevel = skills[skillType],
                pointsSpent = cost
            });

            Debug.Log($"Навык {skillType} улучшен до уровня {skills[skillType]} (стоимость: {cost})");
            return true;
        }

        /// <summary>
        /// Добавить опыт навыку
        /// </summary>
        public void AddSkillExperience(SkillType skillType, float amount, string reason = "")
        {
            if (!skillExperience.ContainsKey(skillType))
                skillExperience[skillType] = 0f;
            skillExperience[skillType] += amount;
        }

        /// <summary>
        /// Добавить временный модификатор навыка
        /// </summary>
        public void AddSkillModifier(SkillModifier modifier)
        {
            if (!skillModifiers.ContainsKey(modifier.skillType))
                skillModifiers[modifier.skillType] = new List<SkillModifier>();
            skillModifiers[modifier.skillType].Add(modifier);
        }

        /// <summary>
        /// Получить стоимость улучшения навыка
        /// </summary>
        public int GetSkillUpgradeCost(SkillType skillType)
        {
            int currentLevel = GetSkillLevel(skillType);
            return Mathf.RoundToInt(baseSkillCost * Mathf.Pow(skillCostMultiplier, currentLevel));
        }

        /// <summary>
        /// Проверить возможность улучшения навыка
        /// </summary>
        public bool CanUpgradeSkill(SkillType skillType)
        {
            int currentLevel = GetSkillLevel(skillType);
            int cost = GetSkillUpgradeCost(skillType);

            return currentLevel < maxSkillLevel && availableSkillPoints >= cost;
        }

        /// <summary>
        /// Получить описание навыка
        /// </summary>
        public string GetSkillDescription(SkillType skillType)
        {
            switch (skillType)
            {
                case SkillType.Charisma:
                    return "Повышает заработок от взаимодействий с людьми и открывает социальные возможности";
                
                case SkillType.Education:
                    return "Открывает доступ к лучшим работам и образовательным программам";
                
                case SkillType.Fitness:
                    return "Улучшает здоровье, выносливость и снижает скорость деградации";
                
                case SkillType.Luck:
                    return "Увеличивает шанс положительных случайных событий и бонусов";
                
                case SkillType.Business:
                    return "Повышает доходы от бизнеса и открывает предпринимательские возможности";
                
                default:
                    return "Неизвестный навык";
            }
        }

        /// <summary>
        /// Получить название навыка
        /// </summary>
        public string GetSkillName(SkillType skillType)
        {
            switch (skillType)
            {
                case SkillType.Charisma: return "Харизма";
                case SkillType.Education: return "Образование";
                case SkillType.Fitness: return "Физическая форма";
                case SkillType.Luck: return "Удача";
                case SkillType.Business: return "Деловые навыки";
                default: return skillType.ToString();
            }
        }

        /// <summary>
        /// Применить бонус престижа
        /// </summary>
        public void ApplyPrestigeBonus(int prestigeLevel)
        {
            // Сохранить часть навыков (25% за каждый уровень престижа)
            float retentionRate = 0.25f * prestigeLevel;
            retentionRate = Mathf.Clamp01(retentionRate);

            var originalSkills = new Dictionary<SkillType, int>(skills);

            foreach (var skillType in originalSkills.Keys)
            {
                int originalLevel = originalSkills[skillType];
                int retainedLevel = Mathf.RoundToInt(originalLevel * retentionRate);
                skills[skillType] = retainedLevel;
                RecalculateSkillBonus(skillType);
            }

            // Добавить бонусные очки навыков за престиж
            int bonusPoints = prestigeLevel * 10;
            AddSkillPoints(bonusPoints);

            Debug.Log($"Применен бонус престижа: сохранено {retentionRate:P0} навыков, " +
                     $"получено {bonusPoints} бонусных очков");
        }

        #endregion

        #region Skill Bonus Calculation

        /// <summary>
        /// Пересчитать бонус навыка
        /// </summary>
        private void RecalculateSkillBonus(SkillType skillType)
        {
            int level = GetSkillLevel(skillType);
            float bonus = CalculateSkillBonus(skillType, level);
            
            skillBonuses[skillType] = bonus;
            OnSkillBonusChanged?.Invoke(skillType, bonus);

            // Применить бонус к соответствующим системам
            ApplySkillBonus(skillType, bonus);
        }

        /// <summary>
        /// Вычислить бонус навыка
        /// </summary>
        private float CalculateSkillBonus(SkillType skillType, int level)
        {
            switch (skillType)
            {
                case SkillType.Charisma:
                    // Бонус к заработку от людей: +2% за уровень
                    return level * 0.02f;
                
                case SkillType.Education:
                    // Бонус к опыту: +1% за уровень
                    return level * 0.01f;
                
                case SkillType.Fitness:
                    // Снижение деградации здоровья: -1% за уровень
                    return level * 0.01f;
                
                case SkillType.Luck:
                    // Бонус к случайным событиям: +0.5% за уровень
                    return level * 0.005f;
                
                case SkillType.Business:
                    // Бонус к доходам от работы: +1.5% за уровень
                    return level * 0.015f;
                
                default:
                    return 0f;
            }
        }

        /// <summary>
        /// Применить бонус навыка
        /// </summary>
        private void ApplySkillBonus(SkillType skillType, float bonus)
        {
            switch (skillType)
            {
                case SkillType.Fitness:
                    // Применить к системе деградации
                    var degradationManager = FindObjectOfType<StatsDegradationManager>();
                    if (degradationManager != null)
                    {
                        degradationManager.SetFitnessModifier(1f - bonus);
                    }
                    break;
                
                // Другие навыки применяются в соответствующих системах
                // при расчете заработка, опыта и т.д.
            }
        }

        /// <summary>
        /// Получить модификатор заработка от харизмы
        /// </summary>
        public float GetCharismaEarningsModifier()
        {
            return 1f + GetSkillBonus(SkillType.Charisma);
        }

        /// <summary>
        /// Получить модификатор опыта от образования
        /// </summary>
        public float GetEducationExperienceModifier()
        {
            return 1f + GetSkillBonus(SkillType.Education);
        }

        /// <summary>
        /// Получить модификатор удачи
        /// </summary>
        public float GetLuckModifier()
        {
            return GetSkillBonus(SkillType.Luck);
        }

        /// <summary>
        /// Получить модификатор бизнес доходов
        /// </summary>
        public float GetBusinessIncomeModifier()
        {
            return 1f + GetSkillBonus(SkillType.Business);
        }

        /// <summary>
        /// Проверить требования навыков
        /// </summary>
        public bool CheckSkillRequirements(Dictionary<SkillType, int> requirements)
        {
            if (requirements == null) return true;

            foreach (var requirement in requirements)
            {
                if (GetSkillLevel(requirement.Key) < requirement.Value)
                {
                    return false;
                }
            }

            return true;
        }

        #endregion

        #region Visual Effects

        /// <summary>
        /// Воспроизведение эффектов улучшения навыка
        /// </summary>
        private void PlaySkillUpEffects()
        {
            // Звуковой эффект
            if (skillUpSound != null && audioSource != null)
            {
                audioSource.PlayOneShot(skillUpSound);
            }
            
            // Визуальный эффект
            if (skillUpEffectPrefab != null)
            {
                GameObject effect = Instantiate(skillUpEffectPrefab, transform.position, Quaternion.identity);
                Destroy(effect, 2f);
            }
        }

        #endregion

        #region Event Handlers

        /// <summary>
        /// Обработчик повышения уровня
        /// </summary>
        private void OnLevelUp(LevelUpData data)
        {
            // Добавить очки навыков за повышение уровня
            AddSkillPoints(skillPointsPerLevel);
        }

        #endregion

        #region Save/Load

        /// <summary>
        /// Получить данные для сохранения
        /// </summary>
        public SkillSystemSaveData GetSaveData()
        {
            var skillsData = new Dictionary<string, int>();
            var levelData = new Dictionary<SkillType, int>();
            foreach (var skill in skills)
            {
                skillsData[skill.Key.ToString()] = skill.Value;
                levelData[skill.Key] = skill.Value;
            }

            return new SkillSystemSaveData
            {
                skills = skillsData,
                skillLevels = levelData,
                availableSkillPoints = this.availableSkillPoints
            };
        }

        /// <summary>
        /// Загрузить данные
        /// </summary>
        public void LoadData(SkillSystemSaveData data)
        {
            if (data != null)
            {
                if (data.skillLevels != null && data.skillLevels.Count > 0)
<<<<<<< HEAD
                {
                    foreach (var kvp in data.skillLevels)
                    {
                        skills[kvp.Key] = kvp.Value;
                        RecalculateSkillBonus(kvp.Key);
                    }
                }
                else if (data.skills != null)
                {
                    foreach (var skillData in data.skills)
                    {
                        if (Enum.TryParse<SkillType>(skillData.Key, out SkillType skillType))
                        {
                            skills[skillType] = skillData.Value;
                            RecalculateSkillBonus(skillType);
                        }
                    }
                }
=======
                {
                    foreach (var kvp in data.skillLevels)
                    {
                        skills[kvp.Key] = kvp.Value;
                        RecalculateSkillBonus(kvp.Key);
                    }
                }
                else if (data.skills != null)
                {
                    foreach (var skillData in data.skills)
                    {
                        if (Enum.TryParse<SkillType>(skillData.Key, out SkillType skillType))
                        {
                            skills[skillType] = skillData.Value;
                            RecalculateSkillBonus(skillType);
                        }
                    }
                }
>>>>>>> 13e41a46
                availableSkillPoints = data.availableSkillPoints;
            }

            OnSkillPointsChanged?.Invoke(availableSkillPoints);
        }

        #endregion

        #region Context Menu

        [ContextMenu("Добавить 10 очков навыков")]
        private void DebugAddSkillPoints()
        {
            AddSkillPoints(10);
        }

        [ContextMenu("Улучшить все навыки")]
        private void DebugUpgradeAllSkills()
        {
            foreach (SkillType skillType in Enum.GetValues(typeof(SkillType)))
            {
                if (CanUpgradeSkill(skillType))
                {
                    UpgradeSkill(skillType);
                }
            }
        }

        [ContextMenu("Показать информацию о навыках")]
        private void DebugShowSkillInfo()
        {
            Debug.Log($"Доступно очков навыков: {availableSkillPoints}");
            foreach (var skill in skills)
            {
                float bonus = GetSkillBonus(skill.Key);
                int cost = GetSkillUpgradeCost(skill.Key);
                Debug.Log($"{GetSkillName(skill.Key)}: {skill.Value}/{maxSkillLevel} " +
                         $"(Бонус: {bonus:P1}, Стоимость улучшения: {cost})");
            }
        }

        [ContextMenu("Сбросить навыки")]
        private void DebugResetSkills()
        {
            // Возврат очков
            foreach (var skill in skills)
            {
                for (int i = 1; i <= skill.Value; i++)
                {
                    int cost = Mathf.RoundToInt(baseSkillCost * Mathf.Pow(skillCostMultiplier, i - 1));
                    availableSkillPoints += cost;
                }
            }

            // Сброс навыков
            InitializeSkills();
            OnSkillPointsChanged?.Invoke(availableSkillPoints);

            Debug.Log("Навыки сброшены, очки возвращены");
        }

        #endregion
    }


    [Serializable]
    public class SkillModifier
    {
        public SkillType skillType;
        public float value;
        public ModifierOperation operation;
        public string source;
        public float duration;
        public float startTime;

<<<<<<< HEAD
=======

>>>>>>> 13e41a46
        public SkillModifier(SkillType skillType, float value, ModifierOperation operation, string source, float duration)
        {
            this.skillType = skillType;
            this.value = value;
            this.operation = operation;
            this.source = source;
            this.duration = duration;
            this.startTime = Time.time;
        }
    }
}<|MERGE_RESOLUTION|>--- conflicted
+++ resolved
@@ -510,7 +510,7 @@
             if (data != null)
             {
                 if (data.skillLevels != null && data.skillLevels.Count > 0)
-<<<<<<< HEAD
+
                 {
                     foreach (var kvp in data.skillLevels)
                     {
@@ -529,26 +529,7 @@
                         }
                     }
                 }
-=======
-                {
-                    foreach (var kvp in data.skillLevels)
-                    {
-                        skills[kvp.Key] = kvp.Value;
-                        RecalculateSkillBonus(kvp.Key);
-                    }
-                }
-                else if (data.skills != null)
-                {
-                    foreach (var skillData in data.skills)
-                    {
-                        if (Enum.TryParse<SkillType>(skillData.Key, out SkillType skillType))
-                        {
-                            skills[skillType] = skillData.Value;
-                            RecalculateSkillBonus(skillType);
-                        }
-                    }
-                }
->>>>>>> 13e41a46
+
                 availableSkillPoints = data.availableSkillPoints;
             }
 
@@ -624,10 +605,7 @@
         public float duration;
         public float startTime;
 
-<<<<<<< HEAD
-=======
-
->>>>>>> 13e41a46
+
         public SkillModifier(SkillType skillType, float value, ModifierOperation operation, string source, float duration)
         {
             this.skillType = skillType;
