using System;
using System.Collections.Generic;
using System.Linq;
using UnityEngine;

namespace HomelessToMillionaire
{
    /// <summary>
    /// Система магазина и покупок
    /// </summary>
    public class ShopSystem : MonoBehaviour
    {
        [Header("Настройки магазина")]
        [SerializeField] private bool enableShop = true;
        [SerializeField] private float priceInflationRate = 0.02f; // 2% в день
        [SerializeField] private int itemsPerCategory = 10;

        [Header("Звуки")]
        [SerializeField] private AudioClip purchaseSuccessSound;
        [SerializeField] private AudioClip purchaseFailSound;

        // Компоненты
        private PlayerStats playerStats;
        private MoneySystem moneySystem;
        private SkillSystem skillSystem;
        private AudioSource audioSource;

        private float timePriceMultiplier = 1f;

        // Товары
        private Dictionary<ShopCategory, List<ShopItem>> shopItems = new Dictionary<ShopCategory, List<ShopItem>>();
        private List<ShopItem> purchasedItems = new List<ShopItem>();

        // События
        public event Action<ShopItem> OnItemPurchased;
        public event Action<ShopCategory> OnCategoryUnlocked;
        public event Action<List<ShopItem>> OnShopUpdated;

        #region Unity Methods

        private void Awake()
        {
            // Получение компонентов
            playerStats = GetComponent<PlayerStats>();
            moneySystem = FindObjectOfType<MoneySystem>();
            skillSystem = GetComponent<SkillSystem>();
            audioSource = GetComponent<AudioSource>();

            if (audioSource == null)
                audioSource = gameObject.AddComponent<AudioSource>();

            // Инициализация магазина
            InitializeShop();
        }

        private void Start()
        {
            if (!enableShop)
            {
                enabled = false;
                return;
            }

            if (playerStats == null || moneySystem == null)
            {
                Debug.LogError("ShopSystem: Не найдены необходимые компоненты!");
                enabled = false;
                return;
            }

            // Подписка на события
            SubscribeToEvents();

            Debug.Log("ShopSystem инициализирован");
        }

        private void OnDestroy()
        {
            UnsubscribeFromEvents();
        }

        #endregion

        #region Initialization

        /// <summary>
        /// Инициализация магазина
        /// </summary>
        private void InitializeShop()
        {
            // Инициализация категорий
            foreach (ShopCategory category in Enum.GetValues(typeof(ShopCategory)))
            {
                shopItems[category] = new List<ShopItem>();
            }

            // Создание товаров
            CreateShopItems();
        }

        /// <summary>
        /// Создание товаров в магазине
        /// </summary>
        private void CreateShopItems()
        {
            CreateFoodItems();
            CreateClothingItems();
            CreateHousingItems();
            CreateTransportItems();
            CreateEducationItems();
            CreateEntertainmentItems();
        }

        /// <summary>
        /// Создание товаров категории "Еда"
        /// </summary>
        private void CreateFoodItems()
        {
            var foodItems = new List<ShopItem>
            {
                new ShopItem("Хлеб", ShopCategory.Food, ItemQuality.Poor, 5, 1, 
                    "Простой хлеб для утоления голода", new Dictionary<StatType, float> { { StatType.Hunger, -10 } }),
                
                new ShopItem("Быстрая еда", ShopCategory.Food, ItemQuality.Common, 25, 1,
                    "Быстрая и сытная еда", new Dictionary<StatType, float> { { StatType.Hunger, -25 } }),
                
                new ShopItem("Домашняя еда", ShopCategory.Food, ItemQuality.Good, 50, 3,
                    "Полезная домашняя еда", new Dictionary<StatType, float> { { StatType.Hunger, -40 }, { StatType.Health, 5 } }),
                
                new ShopItem("Ресторанная еда", ShopCategory.Food, ItemQuality.Premium, 150, 5,
                    "Изысканная еда из ресторана", new Dictionary<StatType, float> { { StatType.Hunger, -50 }, { StatType.Health, 10 }, { StatType.Mood, 10 } }),
                
                new ShopItem("Деликатесы", ShopCategory.Food, ItemQuality.Luxury, 500, 10,
                    "Эксклюзивные деликатесы", new Dictionary<StatType, float> { { StatType.Hunger, -60 }, { StatType.Health, 15 }, { StatType.Mood, 20 } })
            };

            shopItems[ShopCategory.Food].AddRange(foodItems);
        }

        /// <summary>
        /// Создание товаров категории "Одежда"
        /// </summary>
        private void CreateClothingItems()
        {
            var clothingItems = new List<ShopItem>
            {
                new ShopItem("Подержанная одежда", ShopCategory.Clothing, ItemQuality.Poor, 20, 5,
                    "Дешевая подержанная одежда", new Dictionary<StatType, float> { { StatType.Mood, 5 } }),
                
                new ShopItem("Обычная одежда", ShopCategory.Clothing, ItemQuality.Common, 100, 5,
                    "Простая но чистая одежда", new Dictionary<StatType, float> { { StatType.Mood, 15 } }),
                
                new ShopItem("Модная одежда", ShopCategory.Clothing, ItemQuality.Good, 300, 10,
                    "Стильная современная одежда", new Dictionary<StatType, float> { { StatType.Mood, 25 } },
                    permanentEffects: new Dictionary<string, float> { { "CharismaBonus", 0.1f } }),
                
                new ShopItem("Брендовая одежда", ShopCategory.Clothing, ItemQuality.Premium, 1000, 15,
                    "Дорогая брендовая одежда", new Dictionary<StatType, float> { { StatType.Mood, 40 } },
                    permanentEffects: new Dictionary<string, float> { { "CharismaBonus", 0.2f } }),
                
                new ShopItem("Дизайнерский костюм", ShopCategory.Clothing, ItemQuality.Luxury, 5000, 25,
                    "Эксклюзивный дизайнерский костюм", new Dictionary<StatType, float> { { StatType.Mood, 60 } },
                    permanentEffects: new Dictionary<string, float> { { "CharismaBonus", 0.35f }, { "BusinessBonus", 0.15f } })
            };

            shopItems[ShopCategory.Clothing].AddRange(clothingItems);
        }

        /// <summary>
        /// Создание товаров категории "Жилье"
        /// </summary>
        private void CreateHousingItems()
        {
            var housingItems = new List<ShopItem>
            {
                new ShopItem("Койка в общежитии", ShopCategory.Housing, ItemQuality.Poor, 100, 20,
                    "Простая койка в общем помещении", new Dictionary<StatType, float>(),
                    permanentEffects: new Dictionary<string, float> { { "HealthRegen", 0.5f } }),
                
                new ShopItem("Комната в коммуналке", ShopCategory.Housing, ItemQuality.Common, 500, 20,
                    "Собственная комната в коммунальной квартире", new Dictionary<StatType, float>(),
                    permanentEffects: new Dictionary<string, float> { { "HealthRegen", 1f }, { "MoodRegen", 0.5f } }),
                
                new ShopItem("Однокомнатная квартира", ShopCategory.Housing, ItemQuality.Good, 2000, 25,
                    "Собственная однокомнатная квартира", new Dictionary<StatType, float>(),
                    permanentEffects: new Dictionary<string, float> { { "HealthRegen", 2f }, { "MoodRegen", 1f } }),
                
                new ShopItem("Двухкомнатная квартира", ShopCategory.Housing, ItemQuality.Premium, 10000, 30,
                    "Просторная двухкомнатная квартира", new Dictionary<StatType, float>(),
                    permanentEffects: new Dictionary<string, float> { { "HealthRegen", 3f }, { "MoodRegen", 2f } }),
                
                new ShopItem("Элитная квартира", ShopCategory.Housing, ItemQuality.Luxury, 50000, 40,
                    "Роскошная квартира в элитном районе", new Dictionary<StatType, float>(),
                    permanentEffects: new Dictionary<string, float> { { "HealthRegen", 5f }, { "MoodRegen", 3f }, { "CharismaBonus", 0.25f } })
            };

            shopItems[ShopCategory.Housing].AddRange(housingItems);
        }

        /// <summary>
        /// Создание товаров категории "Транспорт"
        /// </summary>
        private void CreateTransportItems()
        {
            var transportItems = new List<ShopItem>
            {
                new ShopItem("Велосипед", ShopCategory.Transport, ItemQuality.Common, 200, 25,
                    "Простой велосипед для передвижения", new Dictionary<StatType, float>(),
                    permanentEffects: new Dictionary<string, float> { { "MobilityBonus", 0.1f } }),
                
                new ShopItem("Мотоцикл", ShopCategory.Transport, ItemQuality.Good, 2000, 25,
                    "Быстрый мотоцикл", new Dictionary<StatType, float>(),
                    permanentEffects: new Dictionary<string, float> { { "MobilityBonus", 0.25f } }),
                
                new ShopItem("Подержанный автомобиль", ShopCategory.Transport, ItemQuality.Good, 8000, 30,
                    "Старый но надежный автомобиль", new Dictionary<StatType, float>(),
                    permanentEffects: new Dictionary<string, float> { { "MobilityBonus", 0.4f }, { "CharismaBonus", 0.1f } }),
                
                new ShopItem("Новый автомобиль", ShopCategory.Transport, ItemQuality.Premium, 25000, 35,
                    "Современный автомобиль", new Dictionary<StatType, float>(),
                    permanentEffects: new Dictionary<string, float> { { "MobilityBonus", 0.6f }, { "CharismaBonus", 0.2f } }),
                
                new ShopItem("Люксовый автомобиль", ShopCategory.Transport, ItemQuality.Luxury, 100000, 45,
                    "Роскошный премиум автомобиль", new Dictionary<StatType, float>(),
                    permanentEffects: new Dictionary<string, float> { { "MobilityBonus", 0.8f }, { "CharismaBonus", 0.4f }, { "BusinessBonus", 0.2f } })
            };

            shopItems[ShopCategory.Transport].AddRange(transportItems);
        }

        /// <summary>
        /// Создание товаров категории "Образование"
        /// </summary>
        private void CreateEducationItems()
        {
            var educationItems = new List<ShopItem>
            {
                new ShopItem("Книги по саморазвитию", ShopCategory.Education, ItemQuality.Common, 50, 1,
                    "Полезные книги для самообразования", new Dictionary<StatType, float>(),
                    permanentEffects: new Dictionary<string, float> { { "EducationBonus", 0.05f } }),
                
                new ShopItem("Онлайн курсы", ShopCategory.Education, ItemQuality.Good, 200, 5,
                    "Профессиональные онлайн курсы", new Dictionary<StatType, float>(),
                    permanentEffects: new Dictionary<string, float> { { "EducationBonus", 0.15f } }),
                
                new ShopItem("Языковые курсы", ShopCategory.Education, ItemQuality.Good, 500, 10,
                    "Изучение иностранного языка", new Dictionary<StatType, float>(),
                    permanentEffects: new Dictionary<string, float> { { "EducationBonus", 0.2f }, { "CharismaBonus", 0.1f } }),
                
                new ShopItem("Профессиональные курсы", ShopCategory.Education, ItemQuality.Premium, 2000, 15,
                    "Курсы повышения квалификации", new Dictionary<StatType, float>(),
                    permanentEffects: new Dictionary<string, float> { { "EducationBonus", 0.3f }, { "BusinessBonus", 0.1f } }),
                
                new ShopItem("MBA программа", ShopCategory.Education, ItemQuality.Luxury, 20000, 35,
                    "Престижная MBA программа", new Dictionary<StatType, float>(),
                    permanentEffects: new Dictionary<string, float> { { "EducationBonus", 0.5f }, { "BusinessBonus", 0.3f }, { "CharismaBonus", 0.2f } })
            };

            shopItems[ShopCategory.Education].AddRange(educationItems);
        }

        /// <summary>
        /// Создание товаров категории "Развлечения"
        /// </summary>
        private void CreateEntertainmentItems()
        {
            var entertainmentItems = new List<ShopItem>
            {
                new ShopItem("Билет в кино", ShopCategory.Entertainment, ItemQuality.Common, 15, 1,
                    "Поход в кинотеатр", new Dictionary<StatType, float> { { StatType.Mood, 15 } }),
                
                new ShopItem("Концерт", ShopCategory.Entertainment, ItemQuality.Good, 100, 5,
                    "Билет на музыкальный концерт", new Dictionary<StatType, float> { { StatType.Mood, 30 } }),
                
                new ShopItem("Спортзал (месяц)", ShopCategory.Entertainment, ItemQuality.Good, 50, 10,
                    "Месячный абонемент в спортзал", new Dictionary<StatType, float> { { StatType.Health, 20 } },
                    permanentEffects: new Dictionary<string, float> { { "FitnessBonus", 0.1f } }),
                
                new ShopItem("Отпуск", ShopCategory.Entertainment, ItemQuality.Premium, 1000, 15,
                    "Недельный отпуск", new Dictionary<StatType, float> { { StatType.Health, 40 }, { StatType.Mood, 50 } }),
                
                new ShopItem("Круиз", ShopCategory.Entertainment, ItemQuality.Luxury, 10000, 25,
                    "Роскошный морской круиз", new Dictionary<StatType, float> { { StatType.Health, 60 }, { StatType.Mood, 80 } },
                    permanentEffects: new Dictionary<string, float> { { "CharismaBonus", 0.15f } })
            };

            shopItems[ShopCategory.Entertainment].AddRange(entertainmentItems);
        }

        /// <summary>
        /// Подписка на события
        /// </summary>
        private void SubscribeToEvents()
        {
            GameEvents.OnLevelUp += OnLevelUp;
        }

        /// <summary>
        /// Отписка от событий
        /// </summary>
        private void UnsubscribeFromEvents()
        {
            GameEvents.OnLevelUp -= OnLevelUp;
        }

        #endregion

        #region Public Methods

        /// <summary>
        /// Получить товары категории
        /// </summary>
        public List<ShopItem> GetCategoryItems(ShopCategory category)
        {
            if (!shopItems.ContainsKey(category))
                return new List<ShopItem>();

            // Фильтровать по доступности
            return shopItems[category].Where(item => IsItemAvailable(item)).ToList();
        }

        /// <summary>
        /// Получить все доступные категории
        /// </summary>
        public List<ShopCategory> GetAvailableCategories()
        {
            var availableCategories = new List<ShopCategory>();
            
            foreach (ShopCategory category in Enum.GetValues(typeof(ShopCategory)))
            {
                if (IsCategoryUnlocked(category))
                {
                    availableCategories.Add(category);
                }
            }

            return availableCategories;
        }

        /// <summary>
        /// Проверить разблокировку категории
        /// </summary>
        public bool IsCategoryUnlocked(ShopCategory category)
        {
            int playerLevel = playerStats?.Level ?? 1;

            switch (category)
            {
                case ShopCategory.Food:
                    return true; // Всегда доступна
                
                case ShopCategory.Clothing:
                    return playerLevel >= 5;
                
                case ShopCategory.Housing:
                    return playerLevel >= 20;
                
                case ShopCategory.Transport:
                    return playerLevel >= 25;
                
                case ShopCategory.Education:
                    return playerLevel >= 15;
                
                case ShopCategory.Entertainment:
                    return playerLevel >= 10;
                
                default:
                    return false;
            }
        }

        /// <summary>
        /// Проверить доступность товара
        /// </summary>
        public bool IsItemAvailable(ShopItem item)
        {
            if (!IsCategoryUnlocked(item.category))
                return false;

            int playerLevel = playerStats?.Level ?? 1;
            return playerLevel >= item.levelRequirement;
        }

        /// <summary>
        /// Купить товар
        /// </summary>
        public bool PurchaseItem(ShopItem item, int quantity = 1)
        {
            if (!IsItemAvailable(item))
            {
                Debug.Log($"Товар {item.name} недоступен");
                PlayPurchaseFailSound();
                return false;
            }

            double totalCost = item.price * quantity * timePriceMultiplier;
            
            if (!moneySystem.CanAfford(totalCost))
            {
                Debug.Log($"Недостаточно денег для покупки {item.name}");
                PlayPurchaseFailSound();
                GameEvents.TriggerNotification("Недостаточно денег", NotificationType.Warning);
                return false;
            }

            // Проверка навыков (если есть требования)
            if (item.skillRequirements != null && skillSystem != null)
            {
                if (!skillSystem.CheckSkillRequirements(item.skillRequirements))
                {
                    Debug.Log($"Недостаточно навыков для покупки {item.name}");
                    PlayPurchaseFailSound();
                    GameEvents.TriggerNotification("Недостаточно навыков", NotificationType.Warning);
                    return false;
                }
            }

            // Покупка
            if (moneySystem.SpendMoney(totalCost, $"Purchase: {item.name} x{quantity}"))
            {
                // Применение эффектов
                ApplyItemEffects(item, quantity);
                
                // Добавление в купленные товары
                for (int i = 0; i < quantity; i++)
                {
                    purchasedItems.Add(item);
                }

                // Эффекты и события
                PlayPurchaseSuccessSound();
                OnItemPurchased?.Invoke(item);
                
                GameEvents.TriggerItemPurchased(new ShopEventData
                {
                    category = item.category,
                    itemName = item.name,
                    totalCost = totalCost,
                    quality = item.quality
                });

                GameEvents.TriggerNotification(
                    $"Куплено: {item.name} x{quantity}",
                    NotificationType.Success
                );

                Debug.Log($"Куплено: {item.name} x{quantity} за {GameUtils.FormatMoney(totalCost)}");
                return true;
            }

            return false;
        }

        /// <summary>
        /// Получить купленные товары
        /// </summary>
        public List<ShopItem> GetPurchasedItems()
        {
            return new List<ShopItem>(purchasedItems);
        }

        /// <summary>
        /// Получить купленные товары по категории
        /// </summary>
        public List<ShopItem> GetPurchasedItems(ShopCategory category)
        {
            return purchasedItems.Where(item => item.category == category).ToList();
        }

        /// <summary>
        /// Проверить, куплен ли товар
        /// </summary>
        public bool IsItemPurchased(ShopItem item)
        {
            return purchasedItems.Any(purchasedItem => 
                purchasedItem.name == item.name && 
                purchasedItem.category == item.category);
        }

        /// <summary>
        /// Получить товар по ID
        /// </summary>
        /// <param name="itemId">Уникальный идентификатор товара</param>
        /// <returns>Товар или null, если не найден</returns>
        public ShopItem GetItemById(string itemId)
        {
            foreach (var category in shopItems.Values)
            {
                var item = category.FirstOrDefault(i => i.id == itemId);
                if (item != null)
                    return item;
            }
            return null;
        }

        /// <summary>
        /// Получить название категории
        /// </summary>
        public string GetCategoryName(ShopCategory category)
        {
            switch (category)
            {
                case ShopCategory.Food: return "Еда";
                case ShopCategory.Clothing: return "Одежда";
                case ShopCategory.Housing: return "Жилье";
                case ShopCategory.Transport: return "Транспорт";
                case ShopCategory.Education: return "Образование";
                case ShopCategory.Entertainment: return "Развлечения";
                default: return category.ToString();
            }
        }

        #endregion

        #region Item Effects

        /// <summary>
        /// Применить эффекты товара
        /// </summary>
        private void ApplyItemEffects(ShopItem item, int quantity)
        {
            // Временные эффекты на характеристики
            if (item.statEffects != null)
            {
                foreach (var effect in item.statEffects)
                {
                    float totalEffect = effect.Value * quantity;
                    ApplyStatEffect(effect.Key, totalEffect);
                }
            }

            // Постоянные эффекты
            if (item.permanentEffects != null)
            {
                foreach (var effect in item.permanentEffects)
                {
                    ApplyPermanentEffect(effect.Key, effect.Value);
                }
            }
        }

        /// <summary>
        /// Применить эффект на характеристику
        /// </summary>
        private void ApplyStatEffect(StatType statType, float value)
        {
            switch (statType)
            {
                case StatType.Health:
                    playerStats.AddHealth(value);
                    break;
                
                case StatType.Hunger:
                    playerStats.AddHunger(value);
                    break;
                
                case StatType.Mood:
                    playerStats.AddMood(value);
                    break;
                
                case StatType.Money:
                    if (value > 0)
                        moneySystem.AddMoney(value, "Item Effect");
                    else
                        moneySystem.SpendMoney(-value, "Item Effect");
                    break;
            }
        }

        /// <summary>
        /// Применить постоянный эффект
        /// </summary>
        private void ApplyPermanentEffect(string effectType, float value)
        {
            // Здесь можно добавить постоянные эффекты
            // Например, через PlayerModifiers или подобную систему
            Debug.Log($"Применен постоянный эффект: {effectType} +{value:P1}");
        }

        #endregion

        #region Audio

        /// <summary>
        /// Воспроизвести звук успешной покупки
        /// </summary>
        private void PlayPurchaseSuccessSound()
        {
            if (purchaseSuccessSound != null && audioSource != null)
            {
                audioSource.PlayOneShot(purchaseSuccessSound);
            }
        }

        /// <summary>
        /// Воспроизвести звук неудачной покупки
        /// </summary>
        private void PlayPurchaseFailSound()
        {
            if (purchaseFailSound != null && audioSource != null)
            {
                audioSource.PlayOneShot(purchaseFailSound);
            }
        }

        #endregion

        #region Event Handlers

        /// <summary>
        /// Обработчик повышения уровня
        /// </summary>
        private void OnLevelUp(LevelUpData data)
        {
            // Проверить разблокировку новых категорий
            foreach (ShopCategory category in Enum.GetValues(typeof(ShopCategory)))
            {
                if (IsCategoryUnlocked(category) && data.oldLevel < GetCategoryUnlockLevel(category))
                {
                    OnCategoryUnlocked?.Invoke(category);
                    GameEvents.TriggerNotification(
                        $"Разблокирована категория: {GetCategoryName(category)}",
                        NotificationType.Achievement
                    );
                }
            }
        }

        /// <summary>
        /// Получить уровень разблокировки категории
        /// </summary>
        private int GetCategoryUnlockLevel(ShopCategory category)
        {
            switch (category)
            {
                case ShopCategory.Food: return 1;
                case ShopCategory.Clothing: return 5;
                case ShopCategory.Entertainment: return 10;
                case ShopCategory.Education: return 15;
                case ShopCategory.Housing: return 20;
                case ShopCategory.Transport: return 25;
                default: return 1;
            }
        }

        #endregion

        #region Save/Load

        /// <summary>
        /// Получить данные для сохранения
        /// </summary>
        public ShopSystemSaveData GetSaveData()
        {
            var purchasedItemsData = new List<PurchasedItemData>();
            
            foreach (var item in purchasedItems)
            {
                purchasedItemsData.Add(new PurchasedItemData
                {
                    name = item.name,
                    category = item.category.ToString(),
                    purchaseTime = DateTime.Now.ToBinary()
                });
            }

            return new ShopSystemSaveData
            {
                purchasedItems = purchasedItemsData
            };
        }

        /// <summary>
        /// Загрузить данные
        /// </summary>
        public void LoadData(ShopSystemSaveData data)
        {
            if (data?.purchasedItems != null)
            {
                purchasedItems.Clear();
                
                foreach (var itemData in data.purchasedItems)
                {
                    if (Enum.TryParse<ShopCategory>(itemData.category, out ShopCategory category))
                    {
                        var item = shopItems[category].FirstOrDefault(i => i.name == itemData.name);
                        if (item != null)
                        {
                            purchasedItems.Add(item);
                            
                            // Повторно применить постоянные эффекты
                            if (item.permanentEffects != null)
                            {
                                foreach (var effect in item.permanentEffects)
                                {
                                    ApplyPermanentEffect(effect.Key, effect.Value);
                                }
                            }
                        }
                    }
                }
            }
        }

        #endregion

        #region Context Menu

        [ContextMenu("Показать все товары")]
        private void DebugShowAllItems()
        {
            foreach (var category in shopItems)
            {
                Debug.Log($"=== {GetCategoryName(category.Key)} ===");
                foreach (var item in category.Value)
                {
                    Debug.Log($"{item.name} - {GameUtils.FormatMoney(item.price)} " +
                             $"(Уровень: {item.levelRequirement}, Качество: {item.quality})");
                }
            }
        }

        [ContextMenu("Купить случайный товар")]
        private void DebugBuyRandomItem()
        {
            var availableCategories = GetAvailableCategories();
            if (availableCategories.Count > 0)
            {
                var randomCategory = availableCategories[UnityEngine.Random.Range(0, availableCategories.Count)];
                var categoryItems = GetCategoryItems(randomCategory);
                if (categoryItems.Count > 0)
                {
                    var randomItem = categoryItems[UnityEngine.Random.Range(0, categoryItems.Count)];
                    PurchaseItem(randomItem);
                }
            }
        }

        /// <summary>
        /// Задать множитель цен на основе времени суток
        /// </summary>
        public void SetTimeBasedPriceMultiplier(float multiplier)
        {
            timePriceMultiplier = Mathf.Max(0.1f, multiplier);
        }

<<<<<<< HEAD
        // --- Legacy helpers for older scripts ---
        public IEnumerable<ShopItem> GetAvailableItemsByCategory(ShopCategory category)
        {
            return GetItemsByCategory(category);
        }

        public bool CanBuyItem(string itemId)
        {
            var item = GetItemById(itemId);
            return item != null && moneySystem.CanAfford(item.price * timePriceMultiplier);
        }

        public bool BuyItem(ShopItem item)
        {
            return PurchaseItem(item);
        }

=======
>>>>>>> da03f905
        #endregion
    }

    /// <summary>
    /// Товар в магазине
    /// </summary>
    [System.Serializable]
    public class ShopItem
    {
        public string id;           // Уникальный идентификатор
        public string name;
        public ShopCategory category;
        public ItemQuality quality;
        public double price;
        public int levelRequirement;
        public string description;
        
        // Эффекты
        public Dictionary<StatType, float> statEffects;
        public Dictionary<string, float> permanentEffects;
        public Dictionary<SkillType, int> skillRequirements;
        
        // Метаданные
        public bool isConsumable = true;
        public int maxStack = 1;

        public ShopItem(string id, string name, ShopCategory category, ItemQuality quality, double price,
                       int levelRequirement, string description, Dictionary<StatType, float> statEffects = null,
                       Dictionary<string, float> permanentEffects = null,
                       Dictionary<SkillType, int> skillRequirements = null,
                       bool isConsumable = true, int maxStack = 1)
        {
            this.id = id;
            this.name = name;
            this.category = category;
            this.quality = quality;
            this.price = price;
            this.levelRequirement = levelRequirement;
            this.description = description;
            this.statEffects = statEffects ?? new Dictionary<StatType, float>();
            this.permanentEffects = permanentEffects ?? new Dictionary<string, float>();
            this.skillRequirements = skillRequirements;
            this.isConsumable = isConsumable;
            this.maxStack = maxStack;
        }
<<<<<<< HEAD

        public ShopItem(string name, ShopCategory category, ItemQuality quality, double price,
                       int levelRequirement, string description, Dictionary<StatType, float> statEffects = null,
                       Dictionary<string, float> permanentEffects = null,
                       bool isConsumable = true, int maxStack = 1)
            : this(Guid.NewGuid().ToString(), name, category, quality, price, levelRequirement,
                   description, statEffects, permanentEffects, null, isConsumable, maxStack)
        {
        }
    }

    /// <summary>
    /// Данные системы магазина для сохранения
    /// </summary>
    [System.Serializable]
=======


        public ShopItem(string name, ShopCategory category, ItemQuality quality, double price,
                       int levelRequirement, string description, Dictionary<StatType, float> statEffects = null,
                       Dictionary<string, float> permanentEffects = null,
                       bool isConsumable = true, int maxStack = 1)
            : this(Guid.NewGuid().ToString(), name, category, quality, price, levelRequirement,
                   description, statEffects, permanentEffects, null, isConsumable, maxStack)
        {
        }
    }

    /// <summary>
    /// Данные системы магазина для сохранения
    /// </summary>
    [System.Serializable]

>>>>>>> da03f905
}<|MERGE_RESOLUTION|>--- conflicted
+++ resolved
@@ -744,7 +744,7 @@
             timePriceMultiplier = Mathf.Max(0.1f, multiplier);
         }
 
-<<<<<<< HEAD
+
         // --- Legacy helpers for older scripts ---
         public IEnumerable<ShopItem> GetAvailableItemsByCategory(ShopCategory category)
         {
@@ -762,8 +762,7 @@
             return PurchaseItem(item);
         }
 
-=======
->>>>>>> da03f905
+
         #endregion
     }
 
@@ -809,7 +808,7 @@
             this.isConsumable = isConsumable;
             this.maxStack = maxStack;
         }
-<<<<<<< HEAD
+
 
         public ShopItem(string name, ShopCategory category, ItemQuality quality, double price,
                        int levelRequirement, string description, Dictionary<StatType, float> statEffects = null,
@@ -825,23 +824,5 @@
     /// Данные системы магазина для сохранения
     /// </summary>
     [System.Serializable]
-=======
-
-
-        public ShopItem(string name, ShopCategory category, ItemQuality quality, double price,
-                       int levelRequirement, string description, Dictionary<StatType, float> statEffects = null,
-                       Dictionary<string, float> permanentEffects = null,
-                       bool isConsumable = true, int maxStack = 1)
-            : this(Guid.NewGuid().ToString(), name, category, quality, price, levelRequirement,
-                   description, statEffects, permanentEffects, null, isConsumable, maxStack)
-        {
-        }
-    }
-
-    /// <summary>
-    /// Данные системы магазина для сохранения
-    /// </summary>
-    [System.Serializable]
-
->>>>>>> da03f905
+
 }