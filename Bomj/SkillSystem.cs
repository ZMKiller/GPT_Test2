using System;
using System.Collections.Generic;
using UnityEngine;

namespace HomelessToMillionaire
{
    /// <summary>
    /// Система навыков персонажа
    /// </summary>
    public class SkillSystem : MonoBehaviour
    {
        [Header("Настройки навыков")]
        [SerializeField] private int maxSkillLevel = 100;
        [SerializeField] private int startingSkillPoints = 5;
        [SerializeField] private int skillPointsPerLevel = 2;

        [Header("Стоимость улучшения")]
        [SerializeField] private int baseSkillCost = 1;
        [SerializeField] private float skillCostMultiplier = 1.1f;

        [Header("Эффекты")]
        [SerializeField] private AudioClip skillUpSound;
        [SerializeField] private GameObject skillUpEffectPrefab;

        // Компоненты
        private PlayerStats playerStats;
        private AudioSource audioSource;

        // Навыки
        private Dictionary<SkillType, int> skills = new Dictionary<SkillType, int>();
        private Dictionary<SkillType, float> skillExperience = new();
        private int availableSkillPoints = 0;

        // Бонусы
        private Dictionary<SkillType, float> skillBonuses = new Dictionary<SkillType, float>();

        // Модификаторы навыков
        private Dictionary<SkillType, List<SkillModifier>> skillModifiers = new();

        // События
        public event Action<SkillType, int> OnSkillUpgraded;
        public event Action<int> OnSkillPointsChanged;
        public event Action<SkillType, float> OnSkillBonusChanged;
        public event Action<SkillType, int> OnSkillUpdated;

        #region Unity Methods

        private void Awake()
        {
            // Получение компонентов
            playerStats = GetComponent<PlayerStats>();
            audioSource = GetComponent<AudioSource>();

            if (audioSource == null)
                audioSource = gameObject.AddComponent<AudioSource>();

            // Инициализация навыков
            InitializeSkills();
        }

        private void Start()
        {
            // Проверка ссылок
            if (playerStats == null)
            {
                Debug.LogError("SkillSystem: PlayerStats не найден!");
                enabled = false;
                return;
            }

            // Подписка на события
            SubscribeToEvents();

            // Начальные очки навыков
            availableSkillPoints = startingSkillPoints;

            Debug.Log("SkillSystem инициализирован");
        }

        private void OnDestroy()
        {
            UnsubscribeFromEvents();
        }

        #endregion

        #region Initialization

        /// <summary>
        /// Инициализация навыков
        /// </summary>
        private void InitializeSkills()
        {
            foreach (SkillType skillType in Enum.GetValues(typeof(SkillType)))
            {
                skills[skillType] = 0;
                skillBonuses[skillType] = 0f;
            }
        }

        /// <summary>
        /// Подписка на события
        /// </summary>
        private void SubscribeToEvents()
        {
            GameEvents.OnLevelUp += OnLevelUp;
        }

        /// <summary>
        /// Отписка от событий
        /// </summary>
        private void UnsubscribeFromEvents()
        {
            GameEvents.OnLevelUp -= OnLevelUp;
        }

        #endregion

        #region Public Methods

        /// <summary>
        /// Получить уровень навыка
        /// </summary>
        public int GetSkillLevel(SkillType skillType)
        {
            return skills.ContainsKey(skillType) ? skills[skillType] : 0;
        }

        /// <summary>
        /// Получить бонус от навыка
        /// </summary>
        public float GetSkillBonus(SkillType skillType)
        {
            return skillBonuses.ContainsKey(skillType) ? skillBonuses[skillType] : 0f;
        }

        /// <summary>
        /// Получить все навыки
        /// </summary>
        public Dictionary<SkillType, int> GetAllSkills()
        {
            return new Dictionary<SkillType, int>(skills);
        }

        /// <summary>
        /// Получить доступные очки навыков
        /// </summary>
        public int GetAvailableSkillPoints()
        {
            return availableSkillPoints;
        }

        /// <summary>
        /// Добавить очки навыков
        /// </summary>
        public void AddSkillPoints(int amount)
        {
            if (amount <= 0) return;

            availableSkillPoints += amount;
            OnSkillPointsChanged?.Invoke(availableSkillPoints);

            Debug.Log($"Получено очков навыков: +{amount} (всего: {availableSkillPoints})");
        }

        /// <summary>
        /// Улучшить навык
        /// </summary>
        public bool UpgradeSkill(SkillType skillType)
        {
            int currentLevel = GetSkillLevel(skillType);
            int cost = GetSkillUpgradeCost(skillType);

            // Проверки
            if (currentLevel >= maxSkillLevel)
            {
                Debug.Log($"Навык {skillType} уже максимального уровня");
                return false;
            }

            if (availableSkillPoints < cost)
            {
                Debug.Log($"Недостаточно очков навыков для улучшения {skillType}");
                return false;
            }

            // Улучшение
            skills[skillType] = currentLevel + 1;
            availableSkillPoints -= cost;

            // Пересчет бонусов
            RecalculateSkillBonus(skillType);

            // Эффекты
            PlaySkillUpEffects();

            // События
            OnSkillUpgraded?.Invoke(skillType, skills[skillType]);
            OnSkillUpdated?.Invoke(skillType, skills[skillType]);
            OnSkillPointsChanged?.Invoke(availableSkillPoints);
            GameEvents.TriggerSkillUpgrade(new SkillUpgradeEventData
            {
                skillType = skillType,
                newLevel = skills[skillType],
                pointsSpent = cost
            });

            Debug.Log($"Навык {skillType} улучшен до уровня {skills[skillType]} (стоимость: {cost})");
            return true;
        }

        /// <summary>
        /// Добавить опыт навыку
        /// </summary>
        public void AddSkillExperience(SkillType skillType, float amount, string reason = "")
        {
            if (!skillExperience.ContainsKey(skillType))
                skillExperience[skillType] = 0f;
            skillExperience[skillType] += amount;
        }

        /// <summary>
        /// Добавить временный модификатор навыка
        /// </summary>
        public void AddSkillModifier(SkillModifier modifier)
        {
            if (!skillModifiers.ContainsKey(modifier.skillType))
                skillModifiers[modifier.skillType] = new List<SkillModifier>();
            skillModifiers[modifier.skillType].Add(modifier);
        }

        /// <summary>
        /// Получить стоимость улучшения навыка
        /// </summary>
        public int GetSkillUpgradeCost(SkillType skillType)
        {
            int currentLevel = GetSkillLevel(skillType);
            return Mathf.RoundToInt(baseSkillCost * Mathf.Pow(skillCostMultiplier, currentLevel));
        }

        /// <summary>
        /// Проверить возможность улучшения навыка
        /// </summary>
        public bool CanUpgradeSkill(SkillType skillType)
        {
            int currentLevel = GetSkillLevel(skillType);
            int cost = GetSkillUpgradeCost(skillType);

            return currentLevel < maxSkillLevel && availableSkillPoints >= cost;
        }

        /// <summary>
        /// Получить описание навыка
        /// </summary>
        public string GetSkillDescription(SkillType skillType)
        {
            switch (skillType)
            {
                case SkillType.Charisma:
                    return "Повышает заработок от взаимодействий с людьми и открывает социальные возможности";
                
                case SkillType.Education:
                    return "Открывает доступ к лучшим работам и образовательным программам";
                
                case SkillType.Fitness:
                    return "Улучшает здоровье, выносливость и снижает скорость деградации";
                
                case SkillType.Luck:
                    return "Увеличивает шанс положительных случайных событий и бонусов";
                
                case SkillType.Business:
                    return "Повышает доходы от бизнеса и открывает предпринимательские возможности";
                
                default:
                    return "Неизвестный навык";
            }
        }

        /// <summary>
        /// Получить название навыка
        /// </summary>
        public string GetSkillName(SkillType skillType)
        {
            switch (skillType)
            {
                case SkillType.Charisma: return "Харизма";
                case SkillType.Education: return "Образование";
                case SkillType.Fitness: return "Физическая форма";
                case SkillType.Luck: return "Удача";
                case SkillType.Business: return "Деловые навыки";
                default: return skillType.ToString();
            }
        }

        /// <summary>
        /// Применить бонус престижа
        /// </summary>
        public void ApplyPrestigeBonus(int prestigeLevel)
        {
            // Сохранить часть навыков (25% за каждый уровень престижа)
            float retentionRate = 0.25f * prestigeLevel;
            retentionRate = Mathf.Clamp01(retentionRate);

            var originalSkills = new Dictionary<SkillType, int>(skills);

            foreach (var skillType in originalSkills.Keys)
            {
                int originalLevel = originalSkills[skillType];
                int retainedLevel = Mathf.RoundToInt(originalLevel * retentionRate);
                skills[skillType] = retainedLevel;
                RecalculateSkillBonus(skillType);
            }

            // Добавить бонусные очки навыков за престиж
            int bonusPoints = prestigeLevel * 10;
            AddSkillPoints(bonusPoints);

            Debug.Log($"Применен бонус престижа: сохранено {retentionRate:P0} навыков, " +
                     $"получено {bonusPoints} бонусных очков");
        }

        #endregion

        #region Skill Bonus Calculation

        /// <summary>
        /// Пересчитать бонус навыка
        /// </summary>
        private void RecalculateSkillBonus(SkillType skillType)
        {
            int level = GetSkillLevel(skillType);
            float bonus = CalculateSkillBonus(skillType, level);
            
            skillBonuses[skillType] = bonus;
            OnSkillBonusChanged?.Invoke(skillType, bonus);

            // Применить бонус к соответствующим системам
            ApplySkillBonus(skillType, bonus);
        }

        /// <summary>
        /// Вычислить бонус навыка
        /// </summary>
        private float CalculateSkillBonus(SkillType skillType, int level)
        {
            switch (skillType)
            {
                case SkillType.Charisma:
                    // Бонус к заработку от людей: +2% за уровень
                    return level * 0.02f;
                
                case SkillType.Education:
                    // Бонус к опыту: +1% за уровень
                    return level * 0.01f;
                
                case SkillType.Fitness:
                    // Снижение деградации здоровья: -1% за уровень
                    return level * 0.01f;
                
                case SkillType.Luck:
                    // Бонус к случайным событиям: +0.5% за уровень
                    return level * 0.005f;
                
                case SkillType.Business:
                    // Бонус к доходам от работы: +1.5% за уровень
                    return level * 0.015f;
                
                default:
                    return 0f;
            }
        }

        /// <summary>
        /// Применить бонус навыка
        /// </summary>
        private void ApplySkillBonus(SkillType skillType, float bonus)
        {
            switch (skillType)
            {
                case SkillType.Fitness:
                    // Применить к системе деградации
                    var degradationManager = FindObjectOfType<StatsDegradationManager>();
                    if (degradationManager != null)
                    {
                        degradationManager.SetFitnessModifier(1f - bonus);
                    }
                    break;
                
                // Другие навыки применяются в соответствующих системах
                // при расчете заработка, опыта и т.д.
            }
        }

        /// <summary>
        /// Получить модификатор заработка от харизмы
        /// </summary>
        public float GetCharismaEarningsModifier()
        {
            return 1f + GetSkillBonus(SkillType.Charisma);
        }

        /// <summary>
        /// Получить модификатор опыта от образования
        /// </summary>
        public float GetEducationExperienceModifier()
        {
            return 1f + GetSkillBonus(SkillType.Education);
        }

        /// <summary>
        /// Получить модификатор удачи
        /// </summary>
        public float GetLuckModifier()
        {
            return GetSkillBonus(SkillType.Luck);
        }

        /// <summary>
        /// Получить модификатор бизнес доходов
        /// </summary>
        public float GetBusinessIncomeModifier()
        {
            return 1f + GetSkillBonus(SkillType.Business);
        }

        /// <summary>
        /// Проверить требования навыков
        /// </summary>
        public bool CheckSkillRequirements(Dictionary<SkillType, int> requirements)
        {
            if (requirements == null) return true;

            foreach (var requirement in requirements)
            {
                if (GetSkillLevel(requirement.Key) < requirement.Value)
                {
                    return false;
                }
            }

            return true;
        }

        #endregion

        #region Visual Effects

        /// <summary>
        /// Воспроизведение эффектов улучшения навыка
        /// </summary>
        private void PlaySkillUpEffects()
        {
            // Звуковой эффект
            if (skillUpSound != null && audioSource != null)
            {
                audioSource.PlayOneShot(skillUpSound);
            }
            
            // Визуальный эффект
            if (skillUpEffectPrefab != null)
            {
                GameObject effect = Instantiate(skillUpEffectPrefab, transform.position, Quaternion.identity);
                Destroy(effect, 2f);
            }
        }

        #endregion

        #region Event Handlers

        /// <summary>
        /// Обработчик повышения уровня
        /// </summary>
        private void OnLevelUp(LevelUpData data)
        {
            // Добавить очки навыков за повышение уровня
            AddSkillPoints(skillPointsPerLevel);
        }

        #endregion

        #region Save/Load

        /// <summary>
        /// Получить данные для сохранения
        /// </summary>
        public SkillSystemSaveData GetSaveData()
        {
            var skillsData = new Dictionary<string, int>();
            var levelData = new Dictionary<SkillType, int>();
            foreach (var skill in skills)
            {
                skillsData[skill.Key.ToString()] = skill.Value;
                levelData[skill.Key] = skill.Value;
            }

            return new SkillSystemSaveData
            {
                skills = skillsData,
                skillLevels = levelData,
                availableSkillPoints = this.availableSkillPoints
            };
        }

        /// <summary>
        /// Загрузить данные
        /// </summary>
        public void LoadData(SkillSystemSaveData data)
        {
            if (data != null)
            {
                if (data.skillLevels != null && data.skillLevels.Count > 0)
                {
                    foreach (var kvp in data.skillLevels)
                    {
                        skills[kvp.Key] = kvp.Value;
                        RecalculateSkillBonus(kvp.Key);
                    }
                }
                else if (data.skills != null)
                {
                    foreach (var skillData in data.skills)
                    {
                        if (Enum.TryParse<SkillType>(skillData.Key, out SkillType skillType))
                        {
                            skills[skillType] = skillData.Value;
                            RecalculateSkillBonus(skillType);
                        }
                    }
                }
                availableSkillPoints = data.availableSkillPoints;
            }

            OnSkillPointsChanged?.Invoke(availableSkillPoints);
        }

        #endregion

        #region Context Menu

        [ContextMenu("Добавить 10 очков навыков")]
        private void DebugAddSkillPoints()
        {
            AddSkillPoints(10);
        }

        [ContextMenu("Улучшить все навыки")]
        private void DebugUpgradeAllSkills()
        {
            foreach (SkillType skillType in Enum.GetValues(typeof(SkillType)))
            {
                if (CanUpgradeSkill(skillType))
                {
                    UpgradeSkill(skillType);
                }
            }
        }

        [ContextMenu("Показать информацию о навыках")]
        private void DebugShowSkillInfo()
        {
            Debug.Log($"Доступно очков навыков: {availableSkillPoints}");
            foreach (var skill in skills)
            {
                float bonus = GetSkillBonus(skill.Key);
                int cost = GetSkillUpgradeCost(skill.Key);
                Debug.Log($"{GetSkillName(skill.Key)}: {skill.Value}/{maxSkillLevel} " +
                         $"(Бонус: {bonus:P1}, Стоимость улучшения: {cost})");
            }
        }

        [ContextMenu("Сбросить навыки")]
        private void DebugResetSkills()
        {
            // Возврат очков
            foreach (var skill in skills)
            {
                for (int i = 1; i <= skill.Value; i++)
                {
                    int cost = Mathf.RoundToInt(baseSkillCost * Mathf.Pow(skillCostMultiplier, i - 1));
                    availableSkillPoints += cost;
                }
            }

            // Сброс навыков
            InitializeSkills();
            OnSkillPointsChanged?.Invoke(availableSkillPoints);

            Debug.Log("Навыки сброшены, очки возвращены");
        }

        #endregion
    }


    [Serializable]
    public class SkillModifier
    {
        public SkillType skillType;
        public float value;
        public ModifierOperation operation;
        public string source;
        public float duration;
        public float startTime;
<<<<<<< HEAD

=======

        public SkillModifier(SkillType skillType, float value, ModifierOperation operation, string source, float duration)
        {
            this.skillType = skillType;
            this.value = value;
            this.operation = operation;
            this.source = source;
            this.duration = duration;
            this.startTime = Time.time;
        }
    }

    [Serializable]
    public class SkillModifier
    {
        public SkillType skillType;
        public float value;
        public ModifierOperation operation;
        public string source;
        public float duration;
        public float startTime;

>>>>>>> ab2bcc58
        public SkillModifier(SkillType skillType, float value, ModifierOperation operation, string source, float duration)
        {
            this.skillType = skillType;
            this.value = value;
            this.operation = operation;
            this.source = source;
            this.duration = duration;
            this.startTime = Time.time;
        }
    }
}<|MERGE_RESOLUTION|>--- conflicted
+++ resolved
@@ -602,9 +602,8 @@
         public string source;
         public float duration;
         public float startTime;
-<<<<<<< HEAD
-
-=======
+
+
 
         public SkillModifier(SkillType skillType, float value, ModifierOperation operation, string source, float duration)
         {
@@ -616,26 +615,4 @@
             this.startTime = Time.time;
         }
     }
-
-    [Serializable]
-    public class SkillModifier
-    {
-        public SkillType skillType;
-        public float value;
-        public ModifierOperation operation;
-        public string source;
-        public float duration;
-        public float startTime;
-
->>>>>>> ab2bcc58
-        public SkillModifier(SkillType skillType, float value, ModifierOperation operation, string source, float duration)
-        {
-            this.skillType = skillType;
-            this.value = value;
-            this.operation = operation;
-            this.source = source;
-            this.duration = duration;
-            this.startTime = Time.time;
-        }
-    }
 }