--- conflicted
+++ resolved
@@ -853,7 +853,7 @@
         Vandalism,
         IllegalBusiness,
         BribeAttempt
-<<<<<<< HEAD
+
     }
 
     /// <summary>
@@ -868,8 +868,7 @@
         Vandalism,
         ResistingArrest,
         BriberyAttempt
-=======
->>>>>>> ebff194d
+
     }
 
     /// <summary>
