--- conflicted
+++ resolved
@@ -769,10 +769,7 @@
         public TimePeriod currentTimePeriod = TimePeriod.Day;
         public Season currentSeason = Season.Spring;
         public TimeSpeed currentTimeSpeed = TimeSpeed.Normal;
-<<<<<<< HEAD
-=======
-        public float timeSpeed = 1f;
->>>>>>> c77e66fb
+
         public bool enableTimeFlow = true;
         public float realSecondsPerGameHour = 60f;
         public float timeMultiplier = 1f;
